/*! @license
 * Shaka Player
 * Copyright 2016 Google LLC
 * SPDX-License-Identifier: Apache-2.0
 */

goog.provide('shaka.util.Platform');

goog.require('shaka.drm.DrmUtils');
goog.require('shaka.util.Timer');


/**
 * A wrapper for platform-specific functions.
 *
 * @final
 */
shaka.util.Platform = class {
  /**
   * Check if the current platform supports media source. We assume that if
   * the current platform supports media source, then we can use media source
   * as per its design.
   *
   * @return {boolean}
   */
  static supportsMediaSource() {
    const mediaSource = window.ManagedMediaSource || window.MediaSource;
    // Browsers that lack a media source implementation will have no reference
    // to |window.MediaSource|. Platforms that we see having problematic media
    // source implementations will have this reference removed via a polyfill.
    if (!mediaSource) {
      return false;
    }

    // Some very old MediaSource implementations didn't have isTypeSupported.
    if (!mediaSource.isTypeSupported) {
      return false;
    }

    return true;
  }

  /**
   * Returns true if the media type is supported natively by the platform.
   *
   * @param {string} mimeType
   * @return {boolean}
   */
  static supportsMediaType(mimeType) {
    const video = shaka.util.Platform.anyMediaElement();
    return video.canPlayType(mimeType) != '';
  }

  /**
   * Check if the current platform is MS Edge.
   *
   * @return {boolean}
   */
  static isEdge() {
    // Legacy Edge contains "Edge/version".
    // Chromium-based Edge contains "Edg/version" (no "e").
    if (navigator.userAgent.match(/Edge?\//)) {
      return true;
    }

    return false;
  }

  /**
   * Check if the current platform is Legacy Edge.
   *
   * @return {boolean}
   */
  static isLegacyEdge() {
    // Legacy Edge contains "Edge/version".
    // Chromium-based Edge contains "Edg/version" (no "e").
    if (navigator.userAgent.match(/Edge\//)) {
      return true;
    }

    return false;
  }

  /**
   * Check if the current platform is MS IE.
   *
   * @return {boolean}
   */
  static isIE() {
    return shaka.util.Platform.userAgentContains_('Trident/');
  }

  /**
   * Check if the current platform is an Xbox One.
   *
   * @return {boolean}
   */
  static isXboxOne() {
    return shaka.util.Platform.userAgentContains_('Xbox One');
  }

  /**
   * Check if the current platform is a Tizen TV.
   *
   * @return {boolean}
   */
  static isTizen() {
    return shaka.util.Platform.userAgentContains_('Tizen');
  }

  /**
   * Check if the current platform is a Tizen 6 TV.
   *
   * @return {boolean}
   */
  static isTizen6() {
    return shaka.util.Platform.userAgentContains_('Tizen 6');
  }

  /**
   * Check if the current platform is a Tizen 5.0 TV.
   *
   * @return {boolean}
   */
  static isTizen5_0() {
    return shaka.util.Platform.userAgentContains_('Tizen 5.0');
  }

  /**
   * Check if the current platform is a Tizen 5 TV.
   *
   * @return {boolean}
   */
  static isTizen5() {
    return shaka.util.Platform.userAgentContains_('Tizen 5');
  }

  /**
   * Check if the current platform is a Tizen 4 TV.
   *
   * @return {boolean}
   */
  static isTizen4() {
    return shaka.util.Platform.userAgentContains_('Tizen 4');
  }

  /**
   * Check if the current platform is a Tizen 3 TV.
   *
   * @return {boolean}
   */
  static isTizen3() {
    return shaka.util.Platform.userAgentContains_('Tizen 3');
  }

  /**
   * Check if the current platform is a Tizen 2 TV.
   *
   * @return {boolean}
   */
  static isTizen2() {
    return shaka.util.Platform.userAgentContains_('Tizen 2');
  }

  /**
   * Check if the current platform is a WebOS.
   *
   * @return {boolean}
   */
  static isWebOS() {
    return shaka.util.Platform.userAgentContains_('Web0S');
  }

  /**
   * Check if the current platform is a WebOS 3.
   *
   * @return {boolean}
   */
  static isWebOS3() {
    // See: https://webostv.developer.lge.com/develop/specifications/web-api-and-web-engine#useragent-string
    return shaka.util.Platform.isWebOS() &&
        shaka.util.Platform.chromeVersion() === 38;
  }

  /**
   * Check if the current platform is a WebOS 4.
   *
   * @return {boolean}
   */
  static isWebOS4() {
    // See: https://webostv.developer.lge.com/develop/specifications/web-api-and-web-engine#useragent-string
    return shaka.util.Platform.isWebOS() &&
        shaka.util.Platform.chromeVersion() === 53;
  }

  /**
   * Check if the current platform is a WebOS 5.
   *
   * @return {boolean}
   */
  static isWebOS5() {
    // See: https://webostv.developer.lge.com/develop/specifications/web-api-and-web-engine#useragent-string
    return shaka.util.Platform.isWebOS() &&
        shaka.util.Platform.chromeVersion() === 68;
  }

  /**
   * Check if the current platform is a WebOS 6.
   *
   * @return {boolean}
   */
  static isWebOS6() {
    // See: https://webostv.developer.lge.com/develop/specifications/web-api-and-web-engine#useragent-string
    return shaka.util.Platform.isWebOS() &&
        shaka.util.Platform.chromeVersion() === 79;
  }

  /**
   * Check if the current platform is a Google Chromecast.
   *
   * @return {boolean}
   */
  static isChromecast() {
    const Platform = shaka.util.Platform;
    return Platform.userAgentContains_('CrKey') && !Platform.isVizio();
  }

  /**
   * Check if the current platform is a Google Chromecast without
   * Android or Fuchsia.
   *
   * @return {boolean}
   */
  static isOlderChromecast() {
    const Platform = shaka.util.Platform;
    return Platform.isChromecast() &&
        !Platform.isAndroid() && !Platform.isFuchsia();
  }

  /**
   * Check if the current platform is a Google Chromecast with Android
   * (i.e. Chromecast with GoogleTV).
   *
   * @return {boolean}
   */
  static isAndroidCastDevice() {
    const Platform = shaka.util.Platform;
    return Platform.isChromecast() && Platform.isAndroid();
  }

  /**
   * Check if the current platform is a Google Chromecast with Fuchsia
   * (i.e. Google Nest Hub).
   *
   * @return {boolean}
   */
  static isFuchsiaCastDevice() {
    const Platform = shaka.util.Platform;
    return Platform.isChromecast() && Platform.isFuchsia();
  }

  /**
   * Returns a major version number for Chrome, or Chromium-based browsers.
   *
   * For example:
   *   - Chrome 106.0.5249.61 returns 106.
   *   - Edge 106.0.1370.34 returns 106 (since this is based on Chromium).
   *   - Safari returns null (since this is independent of Chromium).
   *
   * @return {?number} A major version number or null if not Chromium-based.
   */
  static chromeVersion() {
    if (!shaka.util.Platform.isChrome()) {
      return null;
    }

    // Looking for something like "Chrome/106.0.0.0".
    const match = navigator.userAgent.match(/Chrome\/(\d+)/);
    if (match) {
      return parseInt(match[1], /* base= */ 10);
    }

    return null;
  }

  /**
   * Check if the current platform is Google Chrome.
   *
   * @return {boolean}
   */
  static isChrome() {
    // The Edge Legacy user agent will also contain the "Chrome" keyword, so we
    // need to make sure this is not Edge Legacy.
    return shaka.util.Platform.userAgentContains_('Chrome') &&
           !shaka.util.Platform.isLegacyEdge();
  }

  /**
   * Check if the current platform is Firefox.
   *
   * @return {boolean}
   */
  static isFirefox() {
    return shaka.util.Platform.userAgentContains_('Firefox');
  }

  /**
   * Check if the current platform is from Apple.
   *
   * Returns true on all iOS browsers and on desktop Safari.
   *
   * Returns false for non-Safari browsers on macOS, which are independent of
   * Apple.
   *
   * @return {boolean}
   */
  static isApple() {
    return shaka.util.Platform.isAppleVendor_() &&
        (shaka.util.Platform.isMac() || shaka.util.Platform.isIOS());
  }

  /**
   * Check if the current platform is Playstation 5.
   *
   * Returns true on Playstation 5 browsers.
   *
   * Returns false for Playstation 5 browsers
   *
   * @return {boolean}
   */
  static isPS5() {
    return shaka.util.Platform.userAgentContains_('PlayStation 5');
  }

  /**
   * Check if the current platform is Playstation 4.
   * @return {boolean}
   */
  static isPS4() {
    return shaka.util.Platform.userAgentContains_('PlayStation 4');
  }

  /**
   * Check if the current platform is Hisense.
   * @return {boolean}
   */
  static isHisense() {
    return shaka.util.Platform.userAgentContains_('Hisense') ||
        shaka.util.Platform.userAgentContains_('VIDAA');
  }

  /**
   * Check if the current platform is Vizio TV.
   * @return {boolean}
   */
  static isVizio() {
    return shaka.util.Platform.userAgentContains_('VIZIO SmartCast');
  }

  /**
   * Check if the current platform is Orange.
   * @return {boolean}
   */
  static isOrange() {
    return shaka.util.Platform.userAgentContains_('SOPOpenBrowser');
  }

  /**
   * Check if the current platform is SkyQ STB.
   * @return {boolean}
   */
  static isSkyQ() {
    return shaka.util.Platform.userAgentContains_('Sky_STB');
  }

  /**
   * Check if the current platform is Deutsche Telecom Zenterio STB.
   * @return {boolean}
   */
  static isZenterio() {
    return shaka.util.Platform.userAgentContains_('DT_STB_BCM');
  }

  /**
   * Returns a major version number for Safari, or Webkit-based STBs,
   * or Safari-based iOS browsers.
   *
   * For example:
   *   - Safari 13.0.4 on macOS returns 13.
   *   - Safari on iOS 13.3.1 returns 13.
   *   - Chrome on iOS 13.3.1 returns 13 (since this is based on Safari/WebKit).
   *   - Chrome on macOS returns null (since this is independent of Apple).
   *
   * Returns null on Firefox on iOS, where this version information is not
   * available.
   *
   * @return {?number} A major version number or null if not iOS.
   */
  static safariVersion() {
    // All iOS browsers and desktop Safari will return true for isApple().
    if (!shaka.util.Platform.isApple() && !shaka.util.Platform.isWebkitSTB()) {
      return null;
    }

    // This works for iOS Safari and desktop Safari, which contain something
    // like "Version/13.0" indicating the major Safari or iOS version.
    let match = navigator.userAgent.match(/Version\/(\d+)/);
    if (match) {
      return parseInt(match[1], /* base= */ 10);
    }

    // This works for all other browsers on iOS, which contain something like
    // "OS 13_3" indicating the major & minor iOS version.
    match = navigator.userAgent.match(/OS (\d+)(?:_\d+)?/);
    if (match) {
      return parseInt(match[1], /* base= */ 10);
    }

    return null;
  }

  /**
   * Guesses if the platform is an Apple mobile one (iOS, iPad, iPod).
   * @return {boolean}
   */
  static isIOS() {
    if (/(?:iPhone|iPad|iPod)/.test(navigator.userAgent)) {
      // This is Android, iOS, or iPad < 13.
      return true;
    }

    // Starting with iOS 13 on iPad, the user agent string no longer has the
    // word "iPad" in it.  It looks very similar to desktop Safari.  This seems
    // to be intentional on Apple's part.
    // See: https://forums.developer.apple.com/thread/119186
    //
    // So if it's an Apple device with multi-touch support, assume it's a mobile
    // device.  If some future iOS version starts masking their user agent on
    // both iPhone & iPad, this clause should still work.  If a future
    // multi-touch desktop Mac is released, this will need some adjustment.
    //
    // As of January 2020, this is mainly used to adjust the default UI config
    // for mobile devices, so it's low risk if something changes to break this
    // detection.
    return shaka.util.Platform.isAppleVendor_() && navigator.maxTouchPoints > 1;
  }

  /**
   * Return true if the platform is a Mac, regardless of the browser.
   *
   * @return {boolean}
   */
  static isMac() {
    // Try the newer standard first.
    if (navigator.userAgentData && navigator.userAgentData.platform) {
      return navigator.userAgentData.platform.toLowerCase() == 'macos';
    }
    // Fall back to the old API, with less strict matching.
    if (!navigator.platform) {
      return false;
    }
    return navigator.platform.toLowerCase().includes('mac');
  }

  /**
   * Return true if the platform is a VisionOS.
   *
   * @return {boolean}
   */
  static isVisionOS() {
    if (!shaka.util.Platform.isMac()) {
      return false;
    }
    if (!('xr' in navigator)) {
      return false;
    }
    return true;
  }

  /**
   * Checks is non-Apple STB based on Webkit.
   * @return {boolean}
   */
  static isWebkitSTB() {
    return shaka.util.Platform.isAppleVendor_() &&
        !shaka.util.Platform.isApple();
  }

  /**
   * Return true if the platform is a Windows, regardless of the browser.
   *
   * @return {boolean}
   */
  static isWindows() {
    // Try the newer standard first.
    if (navigator.userAgentData && navigator.userAgentData.platform) {
      return navigator.userAgentData.platform.toLowerCase() == 'windows';
    }
    // Fall back to the old API, with less strict matching.
    if (!navigator.platform) {
      return false;
    }
    return navigator.platform.toLowerCase().includes('win32');
  }

  /**
   * Return true if the platform is a Android, regardless of the browser.
   *
   * @return {boolean}
   */
  static isAndroid() {
    if (navigator.userAgentData && navigator.userAgentData.platform) {
      return navigator.userAgentData.platform.toLowerCase() == 'android';
    }
    return shaka.util.Platform.userAgentContains_('Android');
  }

  /**
   * Return true if the platform is a Fuchsia, regardless of the browser.
   *
   * @return {boolean}
   */
  static isFuchsia() {
    if (navigator.userAgentData && navigator.userAgentData.platform) {
      return navigator.userAgentData.platform.toLowerCase() == 'fuchsia';
    }
    return shaka.util.Platform.userAgentContains_('Fuchsia');
  }

  /**
   * Check if the user agent contains a key. This is the best way we know of
   * right now to detect platforms. If there is a better way, please send a
   * PR.
   *
   * @param {string} key
   * @return {boolean}
   * @private
   */
  static userAgentContains_(key) {
    const userAgent = navigator.userAgent || '';
    return userAgent.includes(key);
  }

  /**
   * @return {boolean}
   * @private
   */
  static isAppleVendor_() {
    return (navigator.vendor || '').includes('Apple');
  }

  /**
   * For canPlayType queries, we just need any instance.
   *
   * First, use a cached element from a previous query.
   * Second, search the page for one.
   * Third, create a temporary one.
   *
   * Cached elements expire in one second so that they can be GC'd or removed.
   *
   * @return {!HTMLMediaElement}
   */
  static anyMediaElement() {
    const Platform = shaka.util.Platform;
    if (Platform.cachedMediaElement_) {
      return Platform.cachedMediaElement_;
    }

    if (!Platform.cacheExpirationTimer_) {
      Platform.cacheExpirationTimer_ = new shaka.util.Timer(() => {
        Platform.cachedMediaElement_ = null;
      });
    }

    Platform.cachedMediaElement_ = /** @type {HTMLMediaElement} */(
      document.getElementsByTagName('video')[0] ||
      document.getElementsByTagName('audio')[0]);

    if (!Platform.cachedMediaElement_) {
      Platform.cachedMediaElement_ = /** @type {!HTMLMediaElement} */(
        document.createElement('video'));
    }

    Platform.cacheExpirationTimer_.tickAfter(/* seconds= */ 1);
    return Platform.cachedMediaElement_;
  }

  /**
   * Returns true if the platform requires encryption information in all init
   * segments.  For such platforms, MediaSourceEngine will attempt to work
   * around a lack of such info by inserting fake encryption information into
   * initialization segments.
   *
   * @param {?string} keySystem
   * @return {boolean}
   * @see https://github.com/shaka-project/shaka-player/issues/2759
   */
  static requiresEncryptionInfoInAllInitSegments(keySystem) {
    const Platform = shaka.util.Platform;
    const isPlayReady = shaka.drm.DrmUtils.isPlayReadyKeySystem(keySystem);
    return Platform.isTizen() || Platform.isXboxOne() || Platform.isOrange() ||
      (Platform.isEdge() && Platform.isWindows() && isPlayReady);
  }

  /**
   * Returns true if the platform requires AC-3 signalling in init
   * segments to be replaced with EC-3 signalling.
   * For such platforms, MediaSourceEngine will attempt to work
   * around it by inserting fake EC-3 signalling into
   * initialization segments.
   *
   * @return {boolean}
   */
  static requiresEC3InitSegments() {
    return shaka.util.Platform.isTizen3();
  }

  /**
<<<<<<< HEAD
   * Returns true if MediaKeys is polyfilled by the specified polyfill.
   *
   * @param {string} polyfillType
   * @return {boolean}
   */
  static isMediaKeysPolyfilled(polyfillType) {
    return polyfillType === window.shakaMediaKeysPolyfill;
=======
   * Returns true if the platform supports SourceBuffer "sequence mode".
   *
   * @return {boolean}
   */
  static supportsSequenceMode() {
    const Platform = shaka.util.Platform;
    if (Platform.isTizen3() || Platform.isTizen2() ||
        Platform.isWebOS3() || Platform.isPS4() || Platform.isPS5()) {
      return false;
    }
    return true;
  }

  /**
   * Returns if codec switching SMOOTH is known reliable device support.
   *
   * Some devices are known not to support <code>SourceBuffer.changeType</code>
   * well. These devices should use the reload strategy. If a device
   * reports that it supports <code<changeType</code> but supports it unreliably
   * it should be disallowed in this method.
   *
   * @return {boolean}
   */
  static supportsSmoothCodecSwitching() {
    const Platform = shaka.util.Platform;
    // All Tizen versions (up to Tizen 8) do not support SMOOTH so far.
    // webOS seems to support SMOOTH from webOS 22.
    if (Platform.isTizen() || Platform.isPS4() || Platform.isPS5() ||
        Platform.isWebOS6()) {
      return false;
    }
    // Older chromecasts without GoogleTV seem to not support SMOOTH properly.
    if (Platform.isOlderChromecast()) {
      return false;
    }
    // See: https://chromium-review.googlesource.com/c/chromium/src/+/4577759
    if (Platform.isWindows() && Platform.isEdge()) {
      return false;
    }
    return true;
  }

  /**
   * On some platforms, such as v1 Chromecasts, the act of seeking can take a
   * significant amount of time.
   *
   * @return {boolean}
   */
  static isSeekingSlow() {
    const Platform = shaka.util.Platform;
    if (Platform.isChromecast()) {
      if (Platform.isAndroidCastDevice()) {
        // Android-based Chromecasts are new enough to not be a problem.
        return false;
      } else {
        return true;
      }
    }
    return false;
  }


  /**
   * Detect the maximum resolution that the platform's hardware can handle.
   *
   * @return {!Promise<shaka.extern.Resolution>}
   */
  static async detectMaxHardwareResolution() {
    const Platform = shaka.util.Platform;

    /** @type {shaka.extern.Resolution} */
    const maxResolution = {
      width: Infinity,
      height: Infinity,
    };

    if (Platform.isChromecast()) {
      // In our tests, the original Chromecast seems to have trouble decoding
      // above 1080p. It would be a waste to select a higher res anyway, given
      // that the device only outputs 1080p to begin with.
      // Chromecast has an extension to query the device/display's resolution.
      const hasCanDisplayType = window.cast && cast.__platform__ &&
          cast.__platform__.canDisplayType;

      // Some hub devices can only do 720p. Default to that.
      maxResolution.width = 1280;
      maxResolution.height = 720;

      try {
        if (hasCanDisplayType && await cast.__platform__.canDisplayType(
            'video/mp4; codecs="avc1.640028"; width=3840; height=2160')) {
          // The device and display can both do 4k. Assume a 4k limit.
          maxResolution.width = 3840;
          maxResolution.height = 2160;
        } else if (hasCanDisplayType && await cast.__platform__.canDisplayType(
            'video/mp4; codecs="avc1.640028"; width=1920; height=1080')) {
          // Most Chromecasts can do 1080p.
          maxResolution.width = 1920;
          maxResolution.height = 1080;
        }
      } catch (error) {
        // This shouldn't generally happen. Log the error.
        shaka.log.alwaysError('Failed to check canDisplayType:', error);
        // Now ignore the error and let the 720p default stand.
      }
    } else if (Platform.isTizen()) {
      maxResolution.width = 1920;
      maxResolution.height = 1080;
      try {
        if (webapis.systeminfo && webapis.systeminfo.getMaxVideoResolution) {
          const maxVideoResolution =
              webapis.systeminfo.getMaxVideoResolution();
          maxResolution.width = maxVideoResolution.width;
          maxResolution.height = maxVideoResolution.height;
        } else {
          if (webapis.productinfo.is8KPanelSupported &&
              webapis.productinfo.is8KPanelSupported()) {
            maxResolution.width = 7680;
            maxResolution.height = 4320;
          } else if (webapis.productinfo.isUdPanelSupported &&
              webapis.productinfo.isUdPanelSupported()) {
            maxResolution.width = 3840;
            maxResolution.height = 2160;
          }
        }
      } catch (e) {
        shaka.log.alwaysWarn('Tizen: Error detecting screen size, default ' +
            'screen size 1920x1080.');
      }
    } else if (Platform.isWebOS()) {
      try {
        const deviceInfo =
        /** @type {{screenWidth: number, screenHeight: number}} */(
            JSON.parse(window.PalmSystem.deviceInfo));
        // WebOS has always been able to do 1080p.  Assume a 1080p limit.
        maxResolution.width = Math.max(1920, deviceInfo['screenWidth']);
        maxResolution.height = Math.max(1080, deviceInfo['screenHeight']);
      } catch (e) {
        shaka.log.alwaysWarn('WebOS: Error detecting screen size, default ' +
            'screen size 1920x1080.');
        maxResolution.width = 1920;
        maxResolution.height = 1080;
      }
    } else if (Platform.isHisense()) {
      let supports4k = null;
      if (window.Hisense_Get4KSupportState) {
        try {
          // eslint-disable-next-line new-cap
          supports4k = window.Hisense_Get4KSupportState();
        } catch (e) {
          shaka.log.debug('Hisense: Failed to get 4K support state', e);
        }
      }
      if (supports4k == null) {
        // If API is not there or not working for whatever reason, fallback to
        // user agent check, as it contains UHD or FHD info.
        supports4k = Platform.userAgentContains_('UHD');
      }
      if (supports4k) {
        maxResolution.width = 3840;
        maxResolution.height = 2160;
      } else {
        maxResolution.width = 1920;
        maxResolution.height = 1080;
      }
    } else if (Platform.isPS4() || Platform.isPS5()) {
      let supports4K = false;
      try {
        const result = await window.msdk.device.getDisplayInfo();
        supports4K = result.resolution === '4K';
      } catch (e) {
        try {
          const result = await window.msdk.device.getDisplayInfoImmediate();
          supports4K = result.resolution === '4K';
        } catch (e) {
          shaka.log.alwaysWarn(
              'PlayStation: Failed to get the display info:', e);
        }
      }
      if (supports4K) {
        maxResolution.width = 3840;
        maxResolution.height = 2160;
      } else {
        maxResolution.width = 1920;
        maxResolution.height = 1080;
      }
    } else {
      // For Xbox and UWP apps.
      let winRT = undefined;
      try {
        // Try to access to WinRT for WebView, if it's not defined,
        // try to access to WinRT for WebView2, if it's not defined either,
        // let it throw.
        if (typeof Windows !== 'undefined') {
          winRT = Windows;
        } else {
          winRT = chrome.webview.hostObjects.sync.Windows;
        }
      } catch (e) {}
      if (winRT) {
        maxResolution.width = 1920;
        maxResolution.height = 1080;
        try {
          const protectionCapabilities =
              new winRT.Media.Protection.ProtectionCapabilities();
          const protectionResult =
              winRT.Media.Protection.ProtectionCapabilityResult;
          // isTypeSupported may return "maybe", which means the operation
          // is not completed. This means we need to retry
          // https://learn.microsoft.com/en-us/uwp/api/windows.media.protection.protectioncapabilityresult?view=winrt-22621
          let result = null;
          const type =
              'video/mp4;codecs="hvc1,mp4a";features="decode-res-x=3840,' +
              'decode-res-y=2160,decode-bitrate=20000,decode-fps=30,' +
              'decode-bpc=10,display-res-x=3840,display-res-y=2160,' +
              'display-bpc=8"';
          const keySystem = 'com.microsoft.playready.recommendation';
          do {
            result = protectionCapabilities.isTypeSupported(type, keySystem);
          } while (result === protectionResult.maybe);
          if (result === protectionResult.probably) {
            maxResolution.width = 3840;
            maxResolution.height = 2160;
          }
        } catch (e) {
          shaka.log.alwaysWarn('Xbox: Error detecting screen size, default ' +
              'screen size 1920x1080.');
        }
      } else if (Platform.isXboxOne()) {
        maxResolution.width = 1920;
        maxResolution.height = 1080;
        shaka.log.alwaysWarn('Xbox: Error detecting screen size, default ' +
            'screen size 1920x1080.');
      }
    }
    return maxResolution;
>>>>>>> 9ba31325
  }
};

/** @private {shaka.util.Timer} */
shaka.util.Platform.cacheExpirationTimer_ = null;

/** @private {HTMLMediaElement} */
shaka.util.Platform.cachedMediaElement_ = null;<|MERGE_RESOLUTION|>--- conflicted
+++ resolved
@@ -584,285 +584,6 @@
     Platform.cacheExpirationTimer_.tickAfter(/* seconds= */ 1);
     return Platform.cachedMediaElement_;
   }
-
-  /**
-   * Returns true if the platform requires encryption information in all init
-   * segments.  For such platforms, MediaSourceEngine will attempt to work
-   * around a lack of such info by inserting fake encryption information into
-   * initialization segments.
-   *
-   * @param {?string} keySystem
-   * @return {boolean}
-   * @see https://github.com/shaka-project/shaka-player/issues/2759
-   */
-  static requiresEncryptionInfoInAllInitSegments(keySystem) {
-    const Platform = shaka.util.Platform;
-    const isPlayReady = shaka.drm.DrmUtils.isPlayReadyKeySystem(keySystem);
-    return Platform.isTizen() || Platform.isXboxOne() || Platform.isOrange() ||
-      (Platform.isEdge() && Platform.isWindows() && isPlayReady);
-  }
-
-  /**
-   * Returns true if the platform requires AC-3 signalling in init
-   * segments to be replaced with EC-3 signalling.
-   * For such platforms, MediaSourceEngine will attempt to work
-   * around it by inserting fake EC-3 signalling into
-   * initialization segments.
-   *
-   * @return {boolean}
-   */
-  static requiresEC3InitSegments() {
-    return shaka.util.Platform.isTizen3();
-  }
-
-  /**
-<<<<<<< HEAD
-   * Returns true if MediaKeys is polyfilled by the specified polyfill.
-   *
-   * @param {string} polyfillType
-   * @return {boolean}
-   */
-  static isMediaKeysPolyfilled(polyfillType) {
-    return polyfillType === window.shakaMediaKeysPolyfill;
-=======
-   * Returns true if the platform supports SourceBuffer "sequence mode".
-   *
-   * @return {boolean}
-   */
-  static supportsSequenceMode() {
-    const Platform = shaka.util.Platform;
-    if (Platform.isTizen3() || Platform.isTizen2() ||
-        Platform.isWebOS3() || Platform.isPS4() || Platform.isPS5()) {
-      return false;
-    }
-    return true;
-  }
-
-  /**
-   * Returns if codec switching SMOOTH is known reliable device support.
-   *
-   * Some devices are known not to support <code>SourceBuffer.changeType</code>
-   * well. These devices should use the reload strategy. If a device
-   * reports that it supports <code<changeType</code> but supports it unreliably
-   * it should be disallowed in this method.
-   *
-   * @return {boolean}
-   */
-  static supportsSmoothCodecSwitching() {
-    const Platform = shaka.util.Platform;
-    // All Tizen versions (up to Tizen 8) do not support SMOOTH so far.
-    // webOS seems to support SMOOTH from webOS 22.
-    if (Platform.isTizen() || Platform.isPS4() || Platform.isPS5() ||
-        Platform.isWebOS6()) {
-      return false;
-    }
-    // Older chromecasts without GoogleTV seem to not support SMOOTH properly.
-    if (Platform.isOlderChromecast()) {
-      return false;
-    }
-    // See: https://chromium-review.googlesource.com/c/chromium/src/+/4577759
-    if (Platform.isWindows() && Platform.isEdge()) {
-      return false;
-    }
-    return true;
-  }
-
-  /**
-   * On some platforms, such as v1 Chromecasts, the act of seeking can take a
-   * significant amount of time.
-   *
-   * @return {boolean}
-   */
-  static isSeekingSlow() {
-    const Platform = shaka.util.Platform;
-    if (Platform.isChromecast()) {
-      if (Platform.isAndroidCastDevice()) {
-        // Android-based Chromecasts are new enough to not be a problem.
-        return false;
-      } else {
-        return true;
-      }
-    }
-    return false;
-  }
-
-
-  /**
-   * Detect the maximum resolution that the platform's hardware can handle.
-   *
-   * @return {!Promise<shaka.extern.Resolution>}
-   */
-  static async detectMaxHardwareResolution() {
-    const Platform = shaka.util.Platform;
-
-    /** @type {shaka.extern.Resolution} */
-    const maxResolution = {
-      width: Infinity,
-      height: Infinity,
-    };
-
-    if (Platform.isChromecast()) {
-      // In our tests, the original Chromecast seems to have trouble decoding
-      // above 1080p. It would be a waste to select a higher res anyway, given
-      // that the device only outputs 1080p to begin with.
-      // Chromecast has an extension to query the device/display's resolution.
-      const hasCanDisplayType = window.cast && cast.__platform__ &&
-          cast.__platform__.canDisplayType;
-
-      // Some hub devices can only do 720p. Default to that.
-      maxResolution.width = 1280;
-      maxResolution.height = 720;
-
-      try {
-        if (hasCanDisplayType && await cast.__platform__.canDisplayType(
-            'video/mp4; codecs="avc1.640028"; width=3840; height=2160')) {
-          // The device and display can both do 4k. Assume a 4k limit.
-          maxResolution.width = 3840;
-          maxResolution.height = 2160;
-        } else if (hasCanDisplayType && await cast.__platform__.canDisplayType(
-            'video/mp4; codecs="avc1.640028"; width=1920; height=1080')) {
-          // Most Chromecasts can do 1080p.
-          maxResolution.width = 1920;
-          maxResolution.height = 1080;
-        }
-      } catch (error) {
-        // This shouldn't generally happen. Log the error.
-        shaka.log.alwaysError('Failed to check canDisplayType:', error);
-        // Now ignore the error and let the 720p default stand.
-      }
-    } else if (Platform.isTizen()) {
-      maxResolution.width = 1920;
-      maxResolution.height = 1080;
-      try {
-        if (webapis.systeminfo && webapis.systeminfo.getMaxVideoResolution) {
-          const maxVideoResolution =
-              webapis.systeminfo.getMaxVideoResolution();
-          maxResolution.width = maxVideoResolution.width;
-          maxResolution.height = maxVideoResolution.height;
-        } else {
-          if (webapis.productinfo.is8KPanelSupported &&
-              webapis.productinfo.is8KPanelSupported()) {
-            maxResolution.width = 7680;
-            maxResolution.height = 4320;
-          } else if (webapis.productinfo.isUdPanelSupported &&
-              webapis.productinfo.isUdPanelSupported()) {
-            maxResolution.width = 3840;
-            maxResolution.height = 2160;
-          }
-        }
-      } catch (e) {
-        shaka.log.alwaysWarn('Tizen: Error detecting screen size, default ' +
-            'screen size 1920x1080.');
-      }
-    } else if (Platform.isWebOS()) {
-      try {
-        const deviceInfo =
-        /** @type {{screenWidth: number, screenHeight: number}} */(
-            JSON.parse(window.PalmSystem.deviceInfo));
-        // WebOS has always been able to do 1080p.  Assume a 1080p limit.
-        maxResolution.width = Math.max(1920, deviceInfo['screenWidth']);
-        maxResolution.height = Math.max(1080, deviceInfo['screenHeight']);
-      } catch (e) {
-        shaka.log.alwaysWarn('WebOS: Error detecting screen size, default ' +
-            'screen size 1920x1080.');
-        maxResolution.width = 1920;
-        maxResolution.height = 1080;
-      }
-    } else if (Platform.isHisense()) {
-      let supports4k = null;
-      if (window.Hisense_Get4KSupportState) {
-        try {
-          // eslint-disable-next-line new-cap
-          supports4k = window.Hisense_Get4KSupportState();
-        } catch (e) {
-          shaka.log.debug('Hisense: Failed to get 4K support state', e);
-        }
-      }
-      if (supports4k == null) {
-        // If API is not there or not working for whatever reason, fallback to
-        // user agent check, as it contains UHD or FHD info.
-        supports4k = Platform.userAgentContains_('UHD');
-      }
-      if (supports4k) {
-        maxResolution.width = 3840;
-        maxResolution.height = 2160;
-      } else {
-        maxResolution.width = 1920;
-        maxResolution.height = 1080;
-      }
-    } else if (Platform.isPS4() || Platform.isPS5()) {
-      let supports4K = false;
-      try {
-        const result = await window.msdk.device.getDisplayInfo();
-        supports4K = result.resolution === '4K';
-      } catch (e) {
-        try {
-          const result = await window.msdk.device.getDisplayInfoImmediate();
-          supports4K = result.resolution === '4K';
-        } catch (e) {
-          shaka.log.alwaysWarn(
-              'PlayStation: Failed to get the display info:', e);
-        }
-      }
-      if (supports4K) {
-        maxResolution.width = 3840;
-        maxResolution.height = 2160;
-      } else {
-        maxResolution.width = 1920;
-        maxResolution.height = 1080;
-      }
-    } else {
-      // For Xbox and UWP apps.
-      let winRT = undefined;
-      try {
-        // Try to access to WinRT for WebView, if it's not defined,
-        // try to access to WinRT for WebView2, if it's not defined either,
-        // let it throw.
-        if (typeof Windows !== 'undefined') {
-          winRT = Windows;
-        } else {
-          winRT = chrome.webview.hostObjects.sync.Windows;
-        }
-      } catch (e) {}
-      if (winRT) {
-        maxResolution.width = 1920;
-        maxResolution.height = 1080;
-        try {
-          const protectionCapabilities =
-              new winRT.Media.Protection.ProtectionCapabilities();
-          const protectionResult =
-              winRT.Media.Protection.ProtectionCapabilityResult;
-          // isTypeSupported may return "maybe", which means the operation
-          // is not completed. This means we need to retry
-          // https://learn.microsoft.com/en-us/uwp/api/windows.media.protection.protectioncapabilityresult?view=winrt-22621
-          let result = null;
-          const type =
-              'video/mp4;codecs="hvc1,mp4a";features="decode-res-x=3840,' +
-              'decode-res-y=2160,decode-bitrate=20000,decode-fps=30,' +
-              'decode-bpc=10,display-res-x=3840,display-res-y=2160,' +
-              'display-bpc=8"';
-          const keySystem = 'com.microsoft.playready.recommendation';
-          do {
-            result = protectionCapabilities.isTypeSupported(type, keySystem);
-          } while (result === protectionResult.maybe);
-          if (result === protectionResult.probably) {
-            maxResolution.width = 3840;
-            maxResolution.height = 2160;
-          }
-        } catch (e) {
-          shaka.log.alwaysWarn('Xbox: Error detecting screen size, default ' +
-              'screen size 1920x1080.');
-        }
-      } else if (Platform.isXboxOne()) {
-        maxResolution.width = 1920;
-        maxResolution.height = 1080;
-        shaka.log.alwaysWarn('Xbox: Error detecting screen size, default ' +
-            'screen size 1920x1080.');
-      }
-    }
-    return maxResolution;
->>>>>>> 9ba31325
-  }
 };
 
 /** @private {shaka.util.Timer} */
