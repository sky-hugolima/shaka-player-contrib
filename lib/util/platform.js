--- conflicted
+++ resolved
@@ -97,8 +97,6 @@
   }
 
   /**
-<<<<<<< HEAD
-=======
    * Check if the current platform is Sony TV.
    * @return {boolean}
    */
@@ -107,32 +105,6 @@
   }
 
   /**
-   * Check if the current platform is Hisense.
-   * @return {boolean}
-   */
-  static isHisense() {
-    return shaka.util.Platform.userAgentContains_('Hisense') ||
-        shaka.util.Platform.userAgentContains_('VIDAA');
-  }
-
-  /**
-   * Check if the current platform is Vizio TV.
-   * @return {boolean}
-   */
-  static isVizio() {
-    return shaka.util.Platform.userAgentContains_('VIZIO SmartCast');
-  }
-
-  /**
-   * Check if the current platform is Orange.
-   * @return {boolean}
-   */
-  static isOrange() {
-    return shaka.util.Platform.userAgentContains_('SOPOpenBrowser');
-  }
-
-  /**
->>>>>>> 892be537
    * Check if the current platform is SkyQ STB.
    * @return {boolean}
    */
