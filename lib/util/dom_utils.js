--- conflicted
+++ resolved
@@ -161,7 +161,6 @@
   }
 
   /**
-<<<<<<< HEAD
    * For canPlayType queries, we just need any instance.
    *
    * First, use a cached element from a previous query.
@@ -194,7 +193,9 @@
 
     shaka.util.Dom.cacheExpirationTimer_.tickAfter(/* seconds= */ 1);
     return shaka.util.Dom.cachedMediaElement_;
-=======
+  }
+
+  /**
    * Load a new font on the page. If the font was already loaded, it does
    * nothing.
    *
@@ -228,7 +229,6 @@
     }
     const fontFace = new FontFace(name, `url(${url})`, {display: 'swap'});
     document.fonts.add(fontFace);
->>>>>>> 892be537
   }
 };
 
