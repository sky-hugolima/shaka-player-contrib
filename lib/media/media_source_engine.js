/*! @license
 * Shaka Player
 * Copyright 2016 Google LLC
 * SPDX-License-Identifier: Apache-2.0
 */

goog.provide('shaka.media.MediaSourceEngine');

goog.require('goog.asserts');
goog.require('shaka.log');
goog.require('shaka.config.CodecSwitchingStrategy');
goog.require('shaka.device.DeviceFactory');
goog.require('shaka.media.Capabilities');
goog.require('shaka.media.ContentWorkarounds');
goog.require('shaka.media.ClosedCaptionParser');
goog.require('shaka.media.IClosedCaptionParser');
goog.require('shaka.media.ManifestParser');
goog.require('shaka.media.SegmentReference');
goog.require('shaka.media.TimeRangesUtils');
goog.require('shaka.text.TextEngine');
goog.require('shaka.transmuxer.TransmuxerEngine');
goog.require('shaka.util.BufferUtils');
goog.require('shaka.util.Destroyer');
goog.require('shaka.util.Dom');
goog.require('shaka.util.Error');
goog.require('shaka.util.EventManager');
goog.require('shaka.util.FakeEvent');
goog.require('shaka.util.Functional');
goog.require('shaka.util.IDestroyable');
goog.require('shaka.util.Id3Utils');
goog.require('shaka.util.ManifestParserUtils');
goog.require('shaka.util.MimeUtils');
goog.require('shaka.util.Mp4BoxParsers');
goog.require('shaka.util.Mp4Parser');
goog.require('shaka.util.PublicPromise');
goog.require('shaka.util.StreamUtils');
goog.require('shaka.util.TimeUtils');
goog.require('shaka.util.TsParser');
goog.require('shaka.lcevc.Dec');


/**
 * @summary
 * MediaSourceEngine wraps all operations on MediaSource and SourceBuffers.
 * All asynchronous operations return a Promise, and all operations are
 * internally synchronized and serialized as needed.  Operations that can
 * be done in parallel will be done in parallel.
 *
 * @implements {shaka.util.IDestroyable}
 */
shaka.media.MediaSourceEngine = class {
  /**
   * @param {HTMLMediaElement} video The video element, whose source is tied to
   *   MediaSource during the lifetime of the MediaSourceEngine.
   * @param {!shaka.extern.TextDisplayer} textDisplayer
   *    The text displayer that will be used with the text engine.
   *    MediaSourceEngine takes ownership of the displayer. When
   *    MediaSourceEngine is destroyed, it will destroy the displayer.
   * @param {!shaka.media.MediaSourceEngine.PlayerInterface} playerInterface
   *   Interface for common player methods.
   * @param {shaka.extern.MediaSourceConfiguration} config
   * @param {?shaka.lcevc.Dec} [lcevcDec] Optional -  LCEVC Decoder Object
   */
  constructor(video, textDisplayer, playerInterface, config, lcevcDec) {
    /** @private {HTMLMediaElement} */
    this.video_ = video;

    /** @private {?shaka.media.MediaSourceEngine.PlayerInterface} */
    this.playerInterface_ = playerInterface;

    /** @private {?shaka.extern.MediaSourceConfiguration} */
    this.config_ = config;

    /** @private {shaka.extern.TextDisplayer} */
    this.textDisplayer_ = textDisplayer;

    /**
     * @private {!Map<shaka.util.ManifestParserUtils.ContentType, SourceBuffer>}
     */
    this.sourceBuffers_ = new Map();

    /**
     * @private {!Map<shaka.util.ManifestParserUtils.ContentType, string>}
     */
    this.sourceBufferTypes_ = new Map();


    /**
     * @private {!Map<shaka.util.ManifestParserUtils.ContentType,
     *                    boolean>}
     */
    this.expectedEncryption_ = new Map();

    /** @private {shaka.text.TextEngine} */
    this.textEngine_ = null;

    /** @private {boolean} */
    this.segmentRelativeVttTiming_ = false;

    /** @private {?shaka.lcevc.Dec} */
    this.lcevcDec_ = lcevcDec || null;

    /**
     * @private {!Map<string, !Array<shaka.media.MediaSourceEngine.Operation>>}
     */
    this.queues_ = new Map();

    /** @private {shaka.util.EventManager} */
    this.eventManager_ = new shaka.util.EventManager();

    /**
     * @private {!Map<shaka.util.ManifestParserUtils.ContentType,
                         !shaka.extern.Transmuxer>} */
    this.transmuxers_ = new Map();

    /** @private {?shaka.media.IClosedCaptionParser} */
    this.captionParser_ = null;

    /** @private {!shaka.util.PublicPromise} */
    this.mediaSourceOpen_ = new shaka.util.PublicPromise();

    /** @private {string} */
    this.url_ = '';

    /** @private {boolean} */
    this.playbackHasBegun_ = false;

    /** @private {boolean} */
    this.streamingAllowed_ = true;

    /** @private {boolean} */
    this.usingRemotePlayback_ = false;

    /** @private {HTMLSourceElement} */
    this.source_ = null;

    /**
     * Fallback source element with direct media URI, used for casting
     * purposes.
     * @private {HTMLSourceElement}
     */
    this.secondarySource_ = null;

    /** @private {MediaSource} */
    this.mediaSource_ = this.createMediaSource(this.mediaSourceOpen_);

    /** @private {boolean} */
    this.reloadingMediaSource_ = false;

    /** @private {boolean} */
    this.playAfterReset_ = false;

    /** @type {!shaka.util.Destroyer} */
    this.destroyer_ = new shaka.util.Destroyer(() => this.doDestroy_());

    /** @private {boolean} */
    this.sequenceMode_ = false;

    /** @private {string} */
    this.manifestType_ = shaka.media.ManifestParser.UNKNOWN;

    /** @private {boolean} */
    this.ignoreManifestTimestampsInSegmentsMode_ = false;

    /** @private {boolean} */
    this.attemptTimestampOffsetCalculation_ = false;

    /** @private {!shaka.util.PublicPromise<number>} */
    this.textSequenceModeOffset_ = new shaka.util.PublicPromise();

    /** @private {boolean} */
    this.needSplitMuxedContent_ = false;

    /** @private {?number} */
    this.lastDuration_ = null;

    /**
     * @private {!Map<shaka.util.ManifestParserUtils.ContentType,
     *                    !shaka.util.TsParser>}
     */
    this.tsParsers_ = new Map();

    /** @private {?number} */
    this.firstVideoTimestamp_ = null;

    /** @private {?number} */
    this.firstVideoReferenceStartTime_ = null;

    /** @private {?number} */
    this.firstAudioTimestamp_ = null;

    /** @private {?number} */
    this.firstAudioReferenceStartTime_ = null;

    /** @private {!shaka.util.PublicPromise<number>} */
    this.audioCompensation_ = new shaka.util.PublicPromise();

    if (this.video_.remote) {
      this.usingRemotePlayback_ = this.video_.remote.state != 'disconnected';

      this.eventManager_.listen(this.video_.remote, 'connect', () => {
        this.usingRemotePlayback_ = this.video_.remote.state != 'disconnected';
      });

      this.eventManager_.listen(this.video_.remote, 'connecting', () => {
        this.usingRemotePlayback_ = this.video_.remote.state != 'disconnected';
      });

      this.eventManager_.listen(this.video_.remote, 'disconnect', () => {
        this.usingRemotePlayback_ = this.video_.remote.state != 'disconnected';
      });
    }
  }

  /**
   * Create a MediaSource object, attach it to the video element, and return it.
   * Resolves the given promise when the MediaSource is ready.
   *
   * Replaced by unit tests.
   *
   * @param {!shaka.util.PublicPromise} p
   * @return {!MediaSource}
   */
  createMediaSource(p) {
    this.streamingAllowed_ = true;

    /** @type {!MediaSource} */
    let mediaSource;

    if (window.ManagedMediaSource) {
      if (!this.secondarySource_) {
        this.video_.disableRemotePlayback = true;
      }

      mediaSource = new ManagedMediaSource();

      this.eventManager_.listen(
          mediaSource, 'startstreaming', () => {
            shaka.log.info('MMS startstreaming');
            this.streamingAllowed_ = true;
          });

      this.eventManager_.listen(
          mediaSource, 'endstreaming', () => {
            shaka.log.info('MMS endstreaming');
            this.streamingAllowed_ = false;
          });
    } else {
      mediaSource = new MediaSource();
    }

    // Set up MediaSource on the video element.
    this.eventManager_.listenOnce(
        mediaSource, 'sourceopen', () => this.onSourceOpen_(p));

    // Correctly set when playback has begun.
    this.eventManager_.listenOnce(this.video_, 'playing', () => {
      this.playbackHasBegun_ = true;
    });

    // Store the object URL for releasing it later.
    this.url_ = shaka.media.MediaSourceEngine.createObjectURL(mediaSource);
    if (this.config_.useSourceElements) {
      this.video_.removeAttribute('src');
      if (this.source_) {
        this.video_.removeChild(this.source_);
      }
      if (this.secondarySource_) {
        this.video_.removeChild(this.secondarySource_);
      }
      this.source_ = shaka.util.Dom.createSourceElement(this.url_);
      this.video_.appendChild(this.source_);
      if (this.secondarySource_) {
        this.video_.appendChild(this.secondarySource_);
      }
      this.video_.load();
    } else {
      this.video_.src = this.url_;
    }

    return mediaSource;
  }

  /**
   * @param {string} uri
   * @param {string} mimeType
   */
  addSecondarySource(uri, mimeType) {
    if (!this.video_ || !window.ManagedMediaSource || !this.mediaSource_) {
      shaka.log.warning(
          'Secondary source is used only with ManagedMediaSource');
      return;
    }
    if (!this.config_.useSourceElements) {
      return;
    }
    if (this.secondarySource_) {
      this.video_.removeChild(this.secondarySource_);
    }
    this.secondarySource_ = shaka.util.Dom.createSourceElement(uri, mimeType);
    this.video_.appendChild(this.secondarySource_);
    this.video_.disableRemotePlayback = false;
  }

  /**
   * @param {shaka.util.PublicPromise} p
   * @private
   */
  onSourceOpen_(p) {
    goog.asserts.assert(this.url_, 'Must have object URL');

    // Release the object URL that was previously created, to prevent memory
    // leak.
    // createObjectURL creates a strong reference to the MediaSource object
    // inside the browser.  Setting the src of the video then creates another
    // reference within the video element.  revokeObjectURL will remove the
    // strong reference to the MediaSource object, and allow it to be
    // garbage-collected later.
    URL.revokeObjectURL(this.url_);
    p.resolve();
  }

  /**
   * Checks if a certain type is supported.
   *
   * @param {shaka.extern.Stream} stream
   * @param {shaka.util.ManifestParserUtils.ContentType} contentType
   * @return {!Promise<boolean>}
   */
  static async isStreamSupported(stream, contentType) {
    if (stream.createSegmentIndex) {
      await stream.createSegmentIndex();
    }
    if (!stream.segmentIndex) {
      return false;
    }
    if (stream.segmentIndex.isEmpty()) {
      return true;
    }
    const MimeUtils = shaka.util.MimeUtils;
    const TransmuxerEngine = shaka.transmuxer.TransmuxerEngine;
    const ContentType = shaka.util.ManifestParserUtils.ContentType;
    const StreamUtils = shaka.util.StreamUtils;
    const seenCombos = new Set();
    // Check each combination of mimeType and codecs within the segment index.
    // Unfortunately we cannot use fullMimeTypes, as we ALSO need to check the
    // getFullTypeWithAllCodecs (for the sake of the transmuxer) and we have no
    // way of going from a full mimeType to a full mimeType with all codecs.
    // As this function is only called in debug mode, a little inefficiency is
    // acceptable.
    for (const ref of stream.segmentIndex) {
      const mimeType = ref.mimeType || stream.mimeType || '';
      let codecs = ref.codecs || stream.codecs || '';
      // Optimization for the case where the codecs and mimetype of the stream
      // match the reference.
      if (mimeType == stream.mimeType && codecs == stream.codecs) {
        continue;
      }
      // Don't check the same combination of mimetype + codecs twice.
      const combo = mimeType + ':' + codecs;
      if (seenCombos.has(combo)) {
        continue;
      }
      seenCombos.add(combo);
      if (contentType == ContentType.TEXT) {
        const fullMimeType = MimeUtils.getFullType(mimeType, codecs);
        if (!shaka.text.TextEngine.isTypeSupported(fullMimeType)) {
          return false;
        }
      } else {
        if (contentType == ContentType.VIDEO) {
          codecs = StreamUtils.getCorrectVideoCodecs(codecs);
        } else if (contentType == ContentType.AUDIO) {
          codecs = StreamUtils.getCorrectAudioCodecs(codecs, mimeType);
        }
        const extendedMimeType = MimeUtils.getExtendedType(
            stream, mimeType, codecs);
        const fullMimeType = MimeUtils.getFullTypeWithAllCodecs(
            mimeType, codecs);
        if (!shaka.media.Capabilities.isTypeSupported(extendedMimeType) &&
            !TransmuxerEngine.isSupported(fullMimeType, stream.type)) {
          return false;
        }
      }
    }
    return true;
  }

  /**
   * Returns a map of MediaSource support for well-known types.
   *
   * @return {!Object<string, boolean>}
   */
  static probeSupport() {
    const testMimeTypes = [
      // MP4 types
      'video/mp4; codecs="avc1.42E01E"',
      'video/mp4; codecs="avc3.42E01E"',
      'video/mp4; codecs="hev1.1.6.L93.90"',
      'video/mp4; codecs="hvc1.1.6.L93.90"',
      'video/mp4; codecs="hev1.2.4.L153.B0"; eotf="smpte2084"',  // HDR HEVC
      'video/mp4; codecs="hvc1.2.4.L153.B0"; eotf="smpte2084"',  // HDR HEVC
      'video/mp4; codecs="vp9"',
      'video/mp4; codecs="vp09.00.10.08"',
      'video/mp4; codecs="av01.0.01M.08"',
      'video/mp4; codecs="dvh1.05.01"',
      'video/mp4; codecs="dvh1.20.01"',
      'audio/mp4; codecs="mp4a.40.2"',
      'audio/mp4; codecs="ac-3"',
      'audio/mp4; codecs="ec-3"',
      'audio/mp4; codecs="ac-4.02.01.01"',
      'audio/mp4; codecs="opus"',
      'audio/mp4; codecs="flac"',
      'audio/mp4; codecs="dtsc"', // DTS Digital Surround
      'audio/mp4; codecs="dtse"', // DTS Express
      'audio/mp4; codecs="dtsx"', // DTS:X
      // WebM types
      'video/webm; codecs="vp8"',
      'video/webm; codecs="vp9"',
      'video/webm; codecs="vp09.00.10.08"',
      'audio/webm; codecs="vorbis"',
      'audio/webm; codecs="opus"',
      // MPEG2 TS types (video/ is also used for audio: https://bit.ly/TsMse)
      'video/mp2t; codecs="avc1.42E01E"',
      'video/mp2t; codecs="avc3.42E01E"',
      'video/mp2t; codecs="hvc1.1.6.L93.90"',
      'video/mp2t; codecs="mp4a.40.2"',
      'video/mp2t; codecs="ac-3"',
      'video/mp2t; codecs="ec-3"',
      // WebVTT types
      'text/vtt',
      'application/mp4; codecs="wvtt"',
      // TTML types
      'application/ttml+xml',
      'application/mp4; codecs="stpp"',
      // Containerless types
      ...shaka.util.MimeUtils.RAW_FORMATS,
    ];

    const support = {};
    const device = shaka.device.DeviceFactory.getDevice();
    for (const type of testMimeTypes) {
      if (shaka.text.TextEngine.isTypeSupported(type)) {
        support[type] = true;
      } else if (device.supportsMediaSource()) {
        support[type] = shaka.media.Capabilities.isTypeSupported(type) ||
                        shaka.transmuxer.TransmuxerEngine.isSupported(type);
      } else {
        support[type] = device.supportsMediaType(type);
      }

      const basicType = type.split(';')[0];
      support[basicType] = support[basicType] || support[type];
    }

    return support;
  }

  /** @override */
  destroy() {
    return this.destroyer_.destroy();
  }

  /** @private */
  async doDestroy_() {
    const Functional = shaka.util.Functional;

    const cleanup = [];

    for (const [key, q] of this.queues_) {
      // Make a local copy of the queue and the first item.
      const inProgress = q[0];

      const contentType = /** @type {string} */(key);

      // Drop everything else out of the original queue.
      this.queues_.set(contentType, q.slice(0, 1));

      // We will wait for this item to complete/fail.
      if (inProgress) {
        cleanup.push(inProgress.p.catch(Functional.noop));
      }

      // The rest will be rejected silently if possible.
      for (const item of q.slice(1)) {
        item.p.reject(shaka.util.Destroyer.destroyedError());
      }
    }

    if (this.textEngine_) {
      cleanup.push(this.textEngine_.destroy());
    }

    await Promise.all(cleanup);

    for (const transmuxer of this.transmuxers_.values()) {
      transmuxer.destroy();
    }

    if (this.eventManager_) {
      this.eventManager_.release();
      this.eventManager_ = null;
    }

    if (this.video_ && this.secondarySource_) {
      this.video_.removeChild(this.secondarySource_);
    }
    if (this.video_ && this.source_) {
      // "unload" the video element.
      this.video_.removeChild(this.source_);
      this.video_.load();
      this.video_.disableRemotePlayback = false;
    }

    this.video_ = null;
    this.source_ = null;
    this.secondarySource_ = null;
    this.config_ = null;
    this.mediaSource_ = null;
    this.textEngine_ = null;
    this.textDisplayer_ = null;
    this.sourceBuffers_.clear();
    this.expectedEncryption_.clear();
    this.transmuxers_.clear();
    this.captionParser_ = null;
    if (goog.DEBUG) {
      for (const [contentType, q] of this.queues_) {
        goog.asserts.assert(
            q.length == 0,
            contentType + ' queue should be empty after destroy!');
      }
    }
    this.queues_.clear();

    // This object is owned by Player
    this.lcevcDec_ = null;

    this.tsParsers_.clear();
    this.playerInterface_ = null;
  }

  /**
   * @return {!Promise} Resolved when MediaSource is open and attached to the
   *   media element.  This process is actually initiated by the constructor.
   */
  open() {
    return this.mediaSourceOpen_;
  }

  /**
   * Initialize MediaSourceEngine.
   *
   * Note that it is not valid to call this multiple times, except to add or
   * reinitialize text streams.
   *
   * @param {!Map<shaka.util.ManifestParserUtils.ContentType,
   *               shaka.extern.Stream>} streamsByType
   *   A map of content types to streams.  All streams must be supported
   *   according to MediaSourceEngine.isStreamSupported.
   * @param {boolean=} sequenceMode
   *   If true, the media segments are appended to the SourceBuffer in strict
   *   sequence.
   * @param {string=} manifestType
   *   Indicates the type of the manifest.
   * @param {boolean=} ignoreManifestTimestampsInSegmentsMode
   *   If true, don't adjust the timestamp offset to account for manifest
   *   segment durations being out of sync with segment durations. In other
   *   words, assume that there are no gaps in the segments when appending
   *   to the SourceBuffer, even if the manifest and segment times disagree.
   *   Indicates if the manifest has text streams.
   *
   * @return {!Promise}
   */
  async init(streamsByType, sequenceMode=false,
      manifestType=shaka.media.ManifestParser.UNKNOWN,
      ignoreManifestTimestampsInSegmentsMode=false) {
    const ContentType = shaka.util.ManifestParserUtils.ContentType;

    await this.mediaSourceOpen_;
    if (this.ended() || this.closed()) {
      shaka.log.alwaysError('Expected MediaSource to be open during init(); ' +
          'reopening the media source.');
      this.mediaSourceOpen_ = new shaka.util.PublicPromise();
      this.mediaSource_ = this.createMediaSource(this.mediaSourceOpen_);
      await this.mediaSourceOpen_;
    }

    this.sequenceMode_ = sequenceMode;
    this.manifestType_ = manifestType;
    this.ignoreManifestTimestampsInSegmentsMode_ =
      ignoreManifestTimestampsInSegmentsMode;

    this.attemptTimestampOffsetCalculation_ = !this.sequenceMode_ &&
        this.manifestType_ == shaka.media.ManifestParser.HLS &&
        !this.ignoreManifestTimestampsInSegmentsMode_;

    this.tsParsers_.clear();
    this.firstVideoTimestamp_ = null;
    this.firstVideoReferenceStartTime_ = null;
    this.firstAudioTimestamp_ = null;
    this.firstAudioReferenceStartTime_ = null;
    this.audioCompensation_ = new shaka.util.PublicPromise();

    for (const contentType of streamsByType.keys()) {
      const stream = streamsByType.get(contentType);
      // eslint-disable-next-line no-await-in-loop
      await this.initSourceBuffer_(contentType, stream, stream.codecs);
      if (this.needSplitMuxedContent_) {
        this.queues_.set(ContentType.AUDIO, []);
        this.queues_.set(ContentType.VIDEO, []);
      } else {
        this.queues_.set(contentType, []);
      }
    }
    const audio = streamsByType.get(ContentType.AUDIO);
    if (audio && audio.isAudioMuxedInVideo) {
      this.needSplitMuxedContent_ = true;
    }
  }

  /**
   * Initialize a specific SourceBuffer.
   *
   * @param {shaka.util.ManifestParserUtils.ContentType} contentType
   * @param {shaka.extern.Stream} stream
   * @param {string} codecs
   * @return {!Promise}
   * @private
   */
  async initSourceBuffer_(contentType, stream, codecs) {
    const ContentType = shaka.util.ManifestParserUtils.ContentType;

    goog.asserts.assert(
        await shaka.media.MediaSourceEngine.isStreamSupported(
            stream, contentType),
        'Type negotiation should happen before MediaSourceEngine.init!');

    if (contentType == ContentType.AUDIO && codecs) {
      codecs = shaka.util.StreamUtils.getCorrectAudioCodecs(
          codecs, stream.mimeType);
    }

    let mimeType = shaka.util.MimeUtils.getFullType(
        stream.mimeType, codecs);
    if (contentType == ContentType.TEXT) {
      this.reinitText(mimeType, this.sequenceMode_, stream.external);
    } else {
      let needTransmux = this.config_.forceTransmux;
      if (!shaka.media.Capabilities.isTypeSupported(mimeType) ||
          (!this.sequenceMode_ &&
          shaka.util.MimeUtils.RAW_FORMATS.includes(mimeType))) {
        needTransmux = true;
      }
      const mimeTypeWithAllCodecs =
          shaka.util.MimeUtils.getFullTypeWithAllCodecs(
              stream.mimeType, codecs);
      if (needTransmux) {
        const audioCodec = shaka.util.ManifestParserUtils.guessCodecsSafe(
            ContentType.AUDIO, (codecs || '').split(','));
        const videoCodec = shaka.util.ManifestParserUtils.guessCodecsSafe(
            ContentType.VIDEO, (codecs || '').split(','));
        if (audioCodec && videoCodec) {
          this.needSplitMuxedContent_ = true;
          await this.initSourceBuffer_(ContentType.AUDIO, stream, audioCodec);
          await this.initSourceBuffer_(ContentType.VIDEO, stream, videoCodec);
          return;
        }
        const transmuxerPlugin = shaka.transmuxer.TransmuxerEngine
            .findTransmuxer(mimeTypeWithAllCodecs);
        if (transmuxerPlugin) {
          const transmuxer = transmuxerPlugin();
          this.transmuxers_.set(contentType, transmuxer);
          mimeType =
              transmuxer.convertCodecs(contentType, mimeTypeWithAllCodecs);
        }
      }
      const type = this.addExtraFeaturesToMimeType_(mimeType);

      this.destroyer_.ensureNotDestroyed();

      let sourceBuffer;

      try {
        sourceBuffer = this.mediaSource_.addSourceBuffer(type);
      } catch (exception) {
        throw new shaka.util.Error(
            shaka.util.Error.Severity.CRITICAL,
            shaka.util.Error.Category.MEDIA,
            shaka.util.Error.Code.MEDIA_SOURCE_OPERATION_THREW,
            exception,
            'The mediaSource_ status was ' + this.mediaSource_.readyState +
            ' expected \'open\'',
            null);
      }

      if (this.sequenceMode_) {
        sourceBuffer.mode =
            shaka.media.MediaSourceEngine.SourceBufferMode_.SEQUENCE;
      }

      this.eventManager_.listen(
          sourceBuffer, 'error',
          () => this.onError_(contentType));
      this.eventManager_.listen(
          sourceBuffer, 'updateend',
          () => this.onUpdateEnd_(contentType));
      this.sourceBuffers_.set(contentType, sourceBuffer);
      this.sourceBufferTypes_.set(contentType, mimeType);
      this.expectedEncryption_.set(contentType, !!stream.drmInfos.length);
    }
  }

  /**
   * Called by the Player to provide an updated configuration any time it
   * changes. Must be called at least once before init().
   *
   * @param {shaka.extern.MediaSourceConfiguration} config
   */
  configure(config) {
    this.config_ = config;
    if (this.textEngine_) {
      this.textEngine_.setModifyCueCallback(config.modifyCueCallback);
    }
  }

  /**
   * Indicate if the streaming is allowed by MediaSourceEngine.
   * If we using MediaSource we always returns true.
   *
   * @return {boolean}
   */
  isStreamingAllowed() {
    return this.streamingAllowed_ && !this.usingRemotePlayback_ &&
        !this.reloadingMediaSource_;
  }

  /**
   * Reinitialize the TextEngine for a new text type.
   * @param {string} mimeType
   * @param {boolean} sequenceMode
   * @param {boolean} external
   */
  reinitText(mimeType, sequenceMode, external) {
    if (!this.textEngine_) {
      this.textEngine_ = new shaka.text.TextEngine(this.textDisplayer_);
      if (this.textEngine_) {
        this.textEngine_.setModifyCueCallback(this.config_.modifyCueCallback);
      }
    }
    this.textEngine_.initParser(mimeType, sequenceMode,
        external || this.segmentRelativeVttTiming_, this.manifestType_);
  }

  /**
   * @return {boolean} True if the MediaSource is in an "ended" state, or if the
   *   object has been destroyed.
   */
  ended() {
    if (this.reloadingMediaSource_) {
      return false;
    }
    return this.mediaSource_ ? this.mediaSource_.readyState == 'ended' : true;
  }

  /**
   * @return {boolean} True if the MediaSource is in an "closed" state, or if
   *   the object has been destroyed.
   */
  closed() {
    if (this.reloadingMediaSource_) {
      return false;
    }
    return this.mediaSource_ ? this.mediaSource_.readyState == 'closed' : true;
  }

  /**
   * Gets the first timestamp in buffer for the given content type.
   *
   * @param {shaka.util.ManifestParserUtils.ContentType} contentType
   * @return {?number} The timestamp in seconds, or null if nothing is buffered.
   */
  bufferStart(contentType) {
    if (!this.sourceBuffers_.size) {
      return null;
    }
    const ContentType = shaka.util.ManifestParserUtils.ContentType;
    if (contentType == ContentType.TEXT) {
      return this.textEngine_.bufferStart();
    }
    return shaka.media.TimeRangesUtils.bufferStart(
        this.getBuffered_(contentType));
  }

  /**
   * Gets the last timestamp in buffer for the given content type.
   *
   * @param {shaka.util.ManifestParserUtils.ContentType} contentType
   * @return {?number} The timestamp in seconds, or null if nothing is buffered.
   */
  bufferEnd(contentType) {
    if (!this.sourceBuffers_.size) {
      return null;
    }
    const ContentType = shaka.util.ManifestParserUtils.ContentType;
    if (contentType == ContentType.TEXT) {
      return this.textEngine_.bufferEnd();
    }
    return shaka.media.TimeRangesUtils.bufferEnd(
        this.getBuffered_(contentType));
  }

  /**
   * Determines if the given time is inside the buffered range of the given
   * content type.
   *
   * @param {shaka.util.ManifestParserUtils.ContentType} contentType
   * @param {number} time Playhead time
   * @return {boolean}
   */
  isBuffered(contentType, time) {
    const ContentType = shaka.util.ManifestParserUtils.ContentType;
    if (contentType == ContentType.TEXT) {
      return this.textEngine_.isBuffered(time);
    } else {
      const buffered = this.getBuffered_(contentType);
      return shaka.media.TimeRangesUtils.isBuffered(buffered, time);
    }
  }

  /**
   * Computes how far ahead of the given timestamp is buffered for the given
   * content type.
   *
   * @param {shaka.util.ManifestParserUtils.ContentType} contentType
   * @param {number} time
   * @return {number} The amount of time buffered ahead in seconds.
   */
  bufferedAheadOf(contentType, time) {
    const ContentType = shaka.util.ManifestParserUtils.ContentType;
    if (contentType == ContentType.TEXT) {
      return this.textEngine_.bufferedAheadOf(time);
    } else {
      const buffered = this.getBuffered_(contentType);
      return shaka.media.TimeRangesUtils.bufferedAheadOf(buffered, time);
    }
  }

  /**
   * Returns info about what is currently buffered.
   * @return {shaka.extern.BufferedInfo}
   */
  getBufferedInfo() {
    const ContentType = shaka.util.ManifestParserUtils.ContentType;
    const TimeRangesUtils = shaka.media.TimeRangesUtils;

    const info = {
      total: this.reloadingMediaSource_ ? [] :
        TimeRangesUtils.getBufferedInfo(this.video_.buffered),
      audio:
        TimeRangesUtils.getBufferedInfo(this.getBuffered_(ContentType.AUDIO)),
      video:
        TimeRangesUtils.getBufferedInfo(this.getBuffered_(ContentType.VIDEO)),
      text: [],
    };

    if (this.textEngine_) {
      const start = this.textEngine_.bufferStart();
      const end = this.textEngine_.bufferEnd();

      if (start != null && end != null) {
        info.text.push({start: start, end: end});
      }
    }
    return info;
  }

  /**
   * @param {shaka.util.ManifestParserUtils.ContentType} contentType
   * @return {TimeRanges} The buffered ranges for the given content type, or
   *   null if the buffered ranges could not be obtained.
   * @private
   */
  getBuffered_(contentType) {
    if (this.reloadingMediaSource_ || this.usingRemotePlayback_) {
      return null;
    }
    try {
      return this.sourceBuffers_.get(contentType).buffered;
    } catch (exception) {
      if (this.sourceBuffers_.has(contentType)) {
        // Note: previous MediaSource errors may cause access to |buffered| to
        // throw.
        shaka.log.error('failed to get buffered range for ' + contentType,
            exception);
      }
      return null;
    }
  }

  /**
   * Create a new closed caption parser. This will ONLY be replaced by tests as
   * a way to inject fake closed caption parser instances.
   *
   * @param {string} mimeType
   * @return {!shaka.media.IClosedCaptionParser}
   */
  getCaptionParser(mimeType) {
    return new shaka.media.ClosedCaptionParser(mimeType);
  }

  /**
   * This method is only public for testing.
   *
   * @param {shaka.util.ManifestParserUtils.ContentType} contentType
   * @param {!BufferSource} data
   * @param {!shaka.media.SegmentReference} reference The segment reference
   *   we are appending
   * @param {shaka.extern.Stream} stream
   * @param {!string} mimeType
   * @return {{timestamp: ?number, metadata: !Array<shaka.extern.ID3Metadata>}}
   */
  getTimestampAndDispatchMetadata(contentType, data, reference, stream,
      mimeType) {
    let timestamp = null;
    let metadata = [];

    const uint8ArrayData = shaka.util.BufferUtils.toUint8(data);
    if (shaka.util.MimeUtils.RAW_FORMATS.includes(mimeType)) {
      const frames = shaka.util.Id3Utils.getID3Frames(uint8ArrayData);
      if (frames.length && reference) {
        const metadataTimestamp = frames.find((frame) => {
          return frame.description ===
              'com.apple.streaming.transportStreamTimestamp';
        });
        if (metadataTimestamp) {
          timestamp = Math.round(metadataTimestamp.data) / 1000;
        }
        /** @private {shaka.extern.ID3Metadata} */
        const id3Metadata = {
          cueTime: reference.startTime,
          data: uint8ArrayData,
          frames: frames,
          dts: reference.startTime,
          pts: reference.startTime,
        };
        this.playerInterface_.onMetadata(
            [id3Metadata], /* offset= */ 0, reference.endTime);
      }
    } else if (mimeType.includes('/mp4') &&
        reference &&
        reference.initSegmentReference &&
        reference.initSegmentReference.timescale) {
      const timescale = reference.initSegmentReference.timescale;
      if (!isNaN(timescale)) {
        const hasEmsg = ((stream.emsgSchemeIdUris != null &&
            stream.emsgSchemeIdUris.length > 0) ||
            this.config_.dispatchAllEmsgBoxes);
        const Mp4Parser = shaka.util.Mp4Parser;
        let startTime = 0;
        let parsedMedia = false;
        const parser = new Mp4Parser();
        if (hasEmsg) {
          parser.fullBox('emsg', (box) =>
            this.parseEMSG_(reference, stream.emsgSchemeIdUris, box));
        }
        parser.fullBox('prft', (box) => this.parsePrft_(timescale, box))
            .box('moof', Mp4Parser.children)
            .box('traf', Mp4Parser.children)
            .fullBox('tfdt', (box) => {
              if (!parsedMedia) {
                goog.asserts.assert(
                    box.version == 0 || box.version == 1,
                    'TFDT version can only be 0 or 1');
                const parsed = shaka.util.Mp4BoxParsers.parseTFDTInaccurate(
                    box.reader, box.version);
                startTime = parsed.baseMediaDecodeTime / timescale;
                parsedMedia = true;
                if (!hasEmsg) {
                  box.parser.stop();
                }
              }
            }).parse(data, /* partialOkay= */ true);
        if (parsedMedia && reference.timestampOffset == 0) {
          timestamp = startTime;
        }
      }
    } else if (!mimeType.includes('/mp4') && !mimeType.includes('/webm') &&
        shaka.util.TsParser.probe(uint8ArrayData)) {
      if (!this.tsParsers_.has(contentType)) {
        this.tsParsers_.set(contentType, new shaka.util.TsParser());
      } else {
        this.tsParsers_.get(contentType).clearData();
      }
      const tsParser = this.tsParsers_.get(contentType).parse(uint8ArrayData);
      const startTime = tsParser.getStartTime(contentType);
      if (startTime != null) {
        timestamp = startTime;
      }
      metadata = tsParser.getMetadata();
    }
    return {timestamp, metadata};
  }


  /**
   * Parse the EMSG box from a MP4 container.
   *
   * @param {!shaka.media.SegmentReference} reference
   * @param {?Array<string>} emsgSchemeIdUris Array of emsg
   *     scheme_id_uri for which emsg boxes should be parsed.
   * @param {!shaka.extern.ParsedBox} box
   * @private
   * https://dashif-documents.azurewebsites.net/Events/master/event.html#emsg-format
   * aligned(8) class DASHEventMessageBox
   *    extends FullBox(‘emsg’, version, flags = 0){
   * if (version==0) {
   *   string scheme_id_uri;
   *   string value;
   *   unsigned int(32) timescale;
   *   unsigned int(32) presentation_time_delta;
   *   unsigned int(32) event_duration;
   *   unsigned int(32) id;
   * } else if (version==1) {
   *   unsigned int(32) timescale;
   *   unsigned int(64) presentation_time;
   *   unsigned int(32) event_duration;
   *   unsigned int(32) id;
   *   string scheme_id_uri;
   *   string value;
   * }
   * unsigned int(8) message_data[];
   */
  parseEMSG_(reference, emsgSchemeIdUris, box) {
    let timescale;
    let id;
    let eventDuration;
    let schemeId;
    let startTime;
    let presentationTimeDelta;
    let value;

    if (box.version === 0) {
      schemeId = box.reader.readTerminatedString();
      value = box.reader.readTerminatedString();
      timescale = box.reader.readUint32();
      presentationTimeDelta = box.reader.readUint32();
      eventDuration = box.reader.readUint32();
      id = box.reader.readUint32();
      startTime = reference.startTime + (presentationTimeDelta / timescale);
    } else {
      timescale = box.reader.readUint32();
      const pts = box.reader.readUint64();
      startTime = (pts / timescale) + reference.timestampOffset;
      presentationTimeDelta = startTime - reference.startTime;
      eventDuration = box.reader.readUint32();
      id = box.reader.readUint32();
      schemeId = box.reader.readTerminatedString();
      value = box.reader.readTerminatedString();
    }
    const messageData = box.reader.readBytes(
        box.reader.getLength() - box.reader.getPosition());

    // See DASH sec. 5.10.3.3.1
    // If a DASH client detects an event message box with a scheme that is not
    // defined in MPD, the client is expected to ignore it.
    if ((emsgSchemeIdUris && emsgSchemeIdUris.includes(schemeId)) ||
        this.config_.dispatchAllEmsgBoxes) {
      // See DASH sec. 5.10.4.1
      // A special scheme in DASH used to signal manifest updates.
      if (schemeId == 'urn:mpeg:dash:event:2012') {
        this.playerInterface_.onManifestUpdate();
      } else {
        // All other schemes are dispatched as a general 'emsg' event.
        const endTime = startTime + (eventDuration / timescale);
        /** @type {shaka.extern.EmsgInfo} */
        const emsg = {
          startTime: startTime,
          endTime: endTime,
          schemeIdUri: schemeId,
          value: value,
          timescale: timescale,
          presentationTimeDelta: presentationTimeDelta,
          eventDuration: eventDuration,
          id: id,
          messageData: messageData,
        };

        // Dispatch an event to notify the application about the emsg box.
        const eventName = shaka.util.FakeEvent.EventName.Emsg;
        const data = (new Map()).set('detail', emsg);
        const event = new shaka.util.FakeEvent(eventName, data);
        // A user can call preventDefault() on a cancelable event.
        event.cancelable = true;

        this.playerInterface_.onEmsg(emsg);

        // Additionally, ID3 events generate a 'metadata' event.  This is a
        // pre-parsed version of the metadata blob already dispatched in the
        // 'emsg' event.
        if (schemeId == 'https://aomedia.org/emsg/ID3' ||
            schemeId == 'https://developer.apple.com/streaming/emsg-id3') {
          // See https://aomediacodec.github.io/id3-emsg/
          const frames = shaka.util.Id3Utils.getID3Frames(messageData);
          if (frames.length) {
            /** @private {shaka.extern.ID3Metadata} */
            const metadata = {
              cueTime: startTime,
              data: messageData,
              frames: frames,
              dts: startTime,
              pts: startTime,
            };
            this.playerInterface_.onMetadata(
                [metadata], /* offset= */ 0, endTime);
          }
        }
      }
    }
  }

  /**
   * Parse PRFT box.
   * @param {number} timescale
   * @param {!shaka.extern.ParsedBox} box
   * @private
   */
  parsePrft_(timescale, box) {
    goog.asserts.assert(
        box.version == 0 || box.version == 1,
        'PRFT version can only be 0 or 1');
    const parsed = shaka.util.Mp4BoxParsers.parsePRFTInaccurate(
        box.reader, box.version);

    const wallClockTime = shaka.util.TimeUtils.convertNtp(parsed.ntpTimestamp);
    const programStartDate = new Date(wallClockTime -
      (parsed.mediaTime / timescale) * 1000);
    /** @type {shaka.extern.ProducerReferenceTime} */
    const prftInfo = {
      wallClockTime,
      programStartDate,
    };

    const eventName = shaka.util.FakeEvent.EventName.Prft;
    const data = (new Map()).set('detail', prftInfo);
    const event = new shaka.util.FakeEvent(
        eventName, data);
    this.playerInterface_.onEvent(event);
  }

  /**
   * Enqueue an operation to append data to the SourceBuffer.
   * Start and end times are needed for TextEngine, but not for MediaSource.
   * Start and end times may be null for initialization segments; if present
   * they are relative to the presentation timeline.
   *
   * @param {shaka.util.ManifestParserUtils.ContentType} contentType
   * @param {!BufferSource} data
   * @param {?shaka.media.SegmentReference} reference The segment reference
   *   we are appending, or null for init segments
   * @param {shaka.extern.Stream} stream
   * @param {?boolean} hasClosedCaptions True if the buffer contains CEA closed
   *   captions
   * @param {boolean=} seeked True if we just seeked
   * @param {boolean=} adaptation True if we just automatically switched active
   *   variant(s).
   * @param {boolean=} isChunkedData True if we add to the buffer from the
   * @param {boolean=} fromSplit
   * @param {number=} continuityTimeline an optional continuity timeline
   * @return {!Promise}
   */
  async appendBuffer(
      contentType, data, reference, stream, hasClosedCaptions, seeked = false,
      adaptation = false, isChunkedData = false, fromSplit = false,
      continuityTimeline) {
    const ContentType = shaka.util.ManifestParserUtils.ContentType;

    if (contentType == ContentType.TEXT) {
      if (this.manifestType_ == shaka.media.ManifestParser.HLS) {
        // This won't be known until the first video segment is appended.
        const offset = await this.textSequenceModeOffset_;
        this.textEngine_.setTimestampOffset(offset);
      }
      await this.textEngine_.appendBuffer(
          data,
          reference ? reference.startTime : null,
          reference ? reference.endTime : null,
          reference ? reference.getUris()[0] : null);
      return;
    }

    if (!fromSplit && this.needSplitMuxedContent_) {
      await this.appendBuffer(ContentType.AUDIO, data, reference, stream,
          hasClosedCaptions, seeked, adaptation, isChunkedData,
          /* fromSplit= */ true);
      await this.appendBuffer(ContentType.VIDEO, data, reference, stream,
          hasClosedCaptions, seeked, adaptation, isChunkedData,
          /* fromSplit= */ true);
      return;
    }

    if (!this.sourceBuffers_.has(contentType)) {
      shaka.log.warning('Attempted to restore a non-existent source buffer');
      return;
    }

    let timestampOffset = this.sourceBuffers_.get(contentType).timestampOffset;

    let mimeType = this.sourceBufferTypes_.get(contentType);
    if (this.transmuxers_.has(contentType)) {
      mimeType = this.transmuxers_.get(contentType).getOriginalMimeType();
    }
    if (reference) {
      const {timestamp, metadata} = this.getTimestampAndDispatchMetadata(
          contentType, data, reference, stream, mimeType);
      if (timestamp != null) {
        if (this.firstVideoTimestamp_ == null &&
            contentType == ContentType.VIDEO) {
          this.firstVideoTimestamp_ = timestamp;
          this.firstVideoReferenceStartTime_ = reference.startTime;
          if (this.firstAudioTimestamp_ != null) {
            let compensation = 0;
            // Only apply compensation if video and audio segment startTime
            // match, to avoid introducing sync issues.
            if (this.firstVideoReferenceStartTime_ ==
                this.firstAudioReferenceStartTime_) {
              compensation =
                  this.firstVideoTimestamp_ - this.firstAudioTimestamp_;
            }
            this.audioCompensation_.resolve(compensation);
          }
        }
        if (this.firstAudioTimestamp_ == null &&
            contentType == ContentType.AUDIO) {
          this.firstAudioTimestamp_ = timestamp;
          this.firstAudioReferenceStartTime_ = reference.startTime;
          if (this.firstVideoTimestamp_ != null) {
            let compensation = 0;
            // Only apply compensation if video and audio segment startTime
            // match, to avoid introducing sync issues.
            if (this.firstVideoReferenceStartTime_ ==
                this.firstAudioReferenceStartTime_) {
              compensation =
                  this.firstVideoTimestamp_ - this.firstAudioTimestamp_;
            }
            this.audioCompensation_.resolve(compensation);
          }
        }
        let realTimestamp = timestamp;
        const RAW_FORMATS = shaka.util.MimeUtils.RAW_FORMATS;
        // For formats without containers and using segments mode, we need to
        // adjust TimestampOffset relative to 0 because segments do not have
        // any timestamp information.
        if (!this.sequenceMode_ &&
            RAW_FORMATS.includes(this.sourceBufferTypes_.get(contentType))) {
          realTimestamp = 0;
        }
        const calculatedTimestampOffset = reference.startTime - realTimestamp;
        const timestampOffsetDifference =
            Math.abs(timestampOffset - calculatedTimestampOffset);
        if ((timestampOffsetDifference >= 0.001 || seeked || adaptation) &&
            (!isChunkedData || calculatedTimestampOffset > 0 ||
            !timestampOffset)) {
          timestampOffset = calculatedTimestampOffset;
          if (this.attemptTimestampOffsetCalculation_) {
            this.enqueueOperation_(
                contentType,
                () => this.abort_(contentType),
                null);
            this.enqueueOperation_(
                contentType,
                () => this.setTimestampOffset_(contentType, timestampOffset),
                null);
          }
        }
        // Timestamps can only be reliably extracted from video, not audio.
        // Packed audio formats do not have internal timestamps at all.
        // Prefer video for this when available.
        const isBestSourceBufferForTimestamps =
            contentType == ContentType.VIDEO ||
            !(this.sourceBuffers_.has(ContentType.VIDEO));
        if (isBestSourceBufferForTimestamps) {
          this.textSequenceModeOffset_.resolve(timestampOffset);
        }
      }
      if (metadata.length) {
        this.playerInterface_.onMetadata(metadata, timestampOffset,
            reference ? reference.endTime : null);
      }
    }
    if (hasClosedCaptions && contentType == ContentType.VIDEO) {
      if (!this.textEngine_) {
        this.reinitText(shaka.util.MimeUtils.CEA608_CLOSED_CAPTION_MIMETYPE,
            this.sequenceMode_, /* external= */ false);
      }
      if (!this.captionParser_) {
        const basicType = mimeType.split(';', 1)[0];
        this.captionParser_ = this.getCaptionParser(basicType);
      }
      // If it is the init segment for closed captions, initialize the closed
      // caption parser.
      if (!reference) {
        this.captionParser_.init(data, adaptation, continuityTimeline);
      } else {
        const closedCaptions = this.captionParser_.parseFrom(data);
        if (closedCaptions.length) {
          this.textEngine_.storeAndAppendClosedCaptions(
              closedCaptions,
              reference.startTime,
              reference.endTime,
              timestampOffset);
        }
      }
    }

    if (this.transmuxers_.has(contentType)) {
      data = await this.transmuxers_.get(contentType).transmux(
          data, stream, reference, this.mediaSource_.duration, contentType);
    }

    data = this.workAroundBrokenPlatforms_(
        stream, data, reference, contentType);

    if (reference && this.sequenceMode_ && contentType != ContentType.TEXT) {
      // In sequence mode, for non-text streams, if we just cleared the buffer
      // and are either performing an unbuffered seek or handling an automatic
      // adaptation, we need to set a new timestampOffset on the sourceBuffer.
      if (seeked || adaptation) {
        let timestampOffset = reference.startTime;
        // Audio and video may not be aligned, so we will compensate for audio
        // if necessary.
        if (this.manifestType_ == shaka.media.ManifestParser.HLS &&
            !this.needSplitMuxedContent_ &&
            contentType == ContentType.AUDIO &&
            this.sourceBuffers_.has(ContentType.VIDEO)) {
          const compensation = await this.audioCompensation_;
          // Only apply compensation if the difference is greater than 150ms
          if (Math.abs(compensation) > 0.15) {
            timestampOffset -= compensation;
          }
        }
        // The logic to call abort() before setting the timestampOffset is
        // extended during unbuffered seeks or automatic adaptations; it is
        // possible for the append state to be PARSING_MEDIA_SEGMENT from the
        // previous SourceBuffer#appendBuffer() call.
        this.enqueueOperation_(
            contentType,
            () => this.abort_(contentType),
            null);
        this.enqueueOperation_(
            contentType,
            () => this.setTimestampOffset_(contentType, timestampOffset),
            null);
      }
    }

    let bufferedBefore = null;

    await this.enqueueOperation_(contentType, () => {
      if (goog.DEBUG && reference && !reference.isPreload() && !isChunkedData) {
        bufferedBefore = this.getBuffered_(contentType);
      }
      this.append_(contentType, data, timestampOffset, stream);
    }, reference ? reference.getUris()[0] : null);

    if (goog.DEBUG && reference && !reference.isPreload() && !isChunkedData) {
      const bufferedAfter = this.getBuffered_(contentType);
      const newBuffered = shaka.media.TimeRangesUtils.computeAddedRange(
          bufferedBefore, bufferedAfter);
      if (newBuffered) {
        const segmentDuration = reference.endTime - reference.startTime;
        const timeAdded = newBuffered.end - newBuffered.start;
        // Check end times instead of start times.  We may be overwriting a
        // buffer and only the end changes, and that would be fine.
        // Also, exclude tiny segments.  Sometimes alignment segments as small
        // as 33ms are seen in Google DAI content.  For such tiny segments,
        // half a segment duration would be no issue.
        const offset = Math.abs(newBuffered.end - reference.endTime);
        if (segmentDuration > 0.100 && (offset > segmentDuration / 2 ||
            Math.abs(segmentDuration - timeAdded) > 0.030)) {
          shaka.log.error('Possible encoding problem detected!',
              'Unexpected buffered range for reference', reference,
              'from URIs', reference.getUris(),
              'should be', {start: reference.startTime, end: reference.endTime},
              'but got', newBuffered);
        }
      }
    }
  }

  /**
   * Set the selected closed captions Id and language.
   *
   * @param {string} id
   */
  setSelectedClosedCaptionId(id) {
    const VIDEO = shaka.util.ManifestParserUtils.ContentType.VIDEO;
    const videoBufferEndTime = this.bufferEnd(VIDEO) || 0;
    this.textEngine_.setSelectedClosedCaptionId(id, videoBufferEndTime);
  }

  /** Disable embedded closed captions. */
  clearSelectedClosedCaptionId() {
    if (this.textEngine_) {
      this.textEngine_.setSelectedClosedCaptionId('', 0);
    }
  }

  /**
   * Enqueue an operation to remove data from the SourceBuffer.
   *
   * @param {shaka.util.ManifestParserUtils.ContentType} contentType
   * @param {number} startTime relative to the start of the presentation
   * @param {number} endTime relative to the start of the presentation
   * @param {Array<number>=} continuityTimelines a list of continuity timelines
   *     that are still available on the stream.
   * @return {!Promise}
   */
  async remove(contentType, startTime, endTime, continuityTimelines) {
    const ContentType = shaka.util.ManifestParserUtils.ContentType;
    if (contentType == ContentType.VIDEO && this.captionParser_) {
      this.captionParser_.remove(continuityTimelines);
    }
    if (contentType == ContentType.TEXT) {
      await this.textEngine_.remove(startTime, endTime);
    } else if (endTime > startTime) {
      await this.enqueueOperation_(
          contentType,
          () => this.remove_(contentType, startTime, endTime),
          null);
      if (this.needSplitMuxedContent_) {
        await this.enqueueOperation_(
            ContentType.AUDIO,
            () => this.remove_(ContentType.AUDIO, startTime, endTime),
            null);
      }
    }
  }

  /**
   * Enqueue an operation to clear the SourceBuffer.
   *
   * @param {shaka.util.ManifestParserUtils.ContentType} contentType
   * @return {!Promise}
   */
  async clear(contentType) {
    const ContentType = shaka.util.ManifestParserUtils.ContentType;
    if (contentType == ContentType.TEXT) {
      if (!this.textEngine_) {
        return;
      }
      await this.textEngine_.remove(0, Infinity);
    } else {
      // Note that not all platforms allow clearing to Infinity.
      await this.enqueueOperation_(
          contentType,
          () => this.remove_(contentType, 0, this.mediaSource_.duration),
          null);
      if (this.needSplitMuxedContent_) {
        await this.enqueueOperation_(
            ContentType.AUDIO,
            () => this.remove_(
                ContentType.AUDIO, 0, this.mediaSource_.duration),
            null);
      }
    }
  }

  /**
   * Fully reset the state of the caption parser owned by MediaSourceEngine.
   */
  resetCaptionParser() {
    if (this.captionParser_) {
      this.captionParser_.reset();
    }
  }

  /**
   * Enqueue an operation to flush the SourceBuffer.
   * This is a workaround for what we believe is a Chromecast bug.
   *
   * @param {shaka.util.ManifestParserUtils.ContentType} contentType
   * @return {!Promise}
   */
  async flush(contentType) {
    // Flush the pipeline.  Necessary on Chromecast, even though we have removed
    // everything.
    const ContentType = shaka.util.ManifestParserUtils.ContentType;
    if (contentType == ContentType.TEXT) {
      // Nothing to flush for text.
      return;
    }
    await this.enqueueOperation_(
        contentType,
        () => this.flush_(contentType),
        null);
    if (this.needSplitMuxedContent_) {
      await this.enqueueOperation_(
          ContentType.AUDIO,
          () => this.flush_(ContentType.AUDIO),
          null);
    }
  }

  /**
   * Sets the timestamp offset and append window end for the given content type.
   *
   * @param {shaka.util.ManifestParserUtils.ContentType} contentType
   * @param {number} timestampOffset The timestamp offset.  Segments which start
   *   at time t will be inserted at time t + timestampOffset instead.  This
   *   value does not affect segments which have already been inserted.
   * @param {number} appendWindowStart The timestamp to set the append window
   *   start to.  For future appends, frames/samples with timestamps less than
   *   this value will be dropped.
   * @param {number} appendWindowEnd The timestamp to set the append window end
   *   to.  For future appends, frames/samples with timestamps greater than this
   *   value will be dropped.
   * @param {boolean} ignoreTimestampOffset  If true, the timestampOffset will
   *   not be applied in this step.
   * @param {string} mimeType
   * @param {string} codecs
   * @param {!Map<shaka.util.ManifestParserUtils.ContentType,
   *               shaka.extern.Stream>} streamsByType
   *   A map of content types to streams.  All streams must be supported
   *   according to MediaSourceEngine.isStreamSupported.
   *
   * @return {!Promise}
   */
  async setStreamProperties(
      contentType, timestampOffset, appendWindowStart, appendWindowEnd,
      ignoreTimestampOffset, mimeType, codecs, streamsByType) {
    const ContentType = shaka.util.ManifestParserUtils.ContentType;
    if (contentType == ContentType.TEXT) {
      if (!ignoreTimestampOffset) {
        this.textEngine_.setTimestampOffset(timestampOffset);
      }
      this.textEngine_.setAppendWindow(appendWindowStart, appendWindowEnd);
      return;
    }
    const operations = [];

    const hasChangedCodecs = await this.codecSwitchIfNecessary_(
        contentType, mimeType, codecs, streamsByType);

    if (!hasChangedCodecs) {
      // Queue an abort() to help MSE splice together overlapping segments.
      // We set appendWindowEnd when we change periods in DASH content, and the
      // period transition may result in overlap.
      //
      // An abort() also helps with MPEG2-TS.  When we append a TS segment, we
      // always enter a PARSING_MEDIA_SEGMENT state and we can't change the
      // timestamp offset.  By calling abort(), we reset the state so we can
      // set it.
      operations.push(this.enqueueOperation_(
          contentType,
          () => this.abort_(contentType),
          null));
      if (this.needSplitMuxedContent_) {
        operations.push(this.enqueueOperation_(
            ContentType.AUDIO,
            () => this.abort_(ContentType.AUDIO),
            null));
      }
    }
    if (!ignoreTimestampOffset) {
      operations.push(this.enqueueOperation_(
          contentType,
          () => this.setTimestampOffset_(contentType, timestampOffset),
          null));
      if (this.needSplitMuxedContent_) {
        operations.push(this.enqueueOperation_(
            ContentType.AUDIO,
            () => this.setTimestampOffset_(
                ContentType.AUDIO, timestampOffset),
            null));
      }
    }
    if (appendWindowStart != 0 || appendWindowEnd != Infinity) {
      operations.push(this.enqueueOperation_(
          contentType,
          () => this.setAppendWindow_(
              contentType, appendWindowStart, appendWindowEnd),
          null));
      if (this.needSplitMuxedContent_) {
        operations.push(this.enqueueOperation_(
            ContentType.AUDIO,
            () => this.setAppendWindow_(
                ContentType.AUDIO, appendWindowStart, appendWindowEnd),
            null));
      }
    }

    if (operations.length) {
      await Promise.all(operations);
    }
  }

  /**
   * Adjust timestamp offset to maintain AV sync across discontinuities.
   *
   * @param {shaka.util.ManifestParserUtils.ContentType} contentType
   * @param {number} timestampOffset
   * @return {!Promise}
   */
  async resync(contentType, timestampOffset) {
    const ContentType = shaka.util.ManifestParserUtils.ContentType;

    if (contentType == ContentType.TEXT) {
      // This operation is for audio and video only.
      return;
    }

    // Reset the promise in case the timestamp offset changed during
    // a period/discontinuity transition.
    if (contentType == ContentType.VIDEO) {
      this.textSequenceModeOffset_ = new shaka.util.PublicPromise();
    }

    if (!this.sequenceMode_) {
      return;
    }

    // Avoid changing timestampOffset when the difference is less than 100 ms
    // from the end of the current buffer.
    const bufferEnd = this.bufferEnd(contentType);
    if (bufferEnd && Math.abs(bufferEnd - timestampOffset) < 0.1) {
      return;
    }

    // Queue an abort() to help MSE splice together overlapping segments.
    // We set appendWindowEnd when we change periods in DASH content, and the
    // period transition may result in overlap.
    //
    // An abort() also helps with MPEG2-TS.  When we append a TS segment, we
    // always enter a PARSING_MEDIA_SEGMENT state and we can't change the
    // timestamp offset.  By calling abort(), we reset the state so we can
    // set it.
    this.enqueueOperation_(
        contentType,
        () => this.abort_(contentType),
        null);
    if (this.needSplitMuxedContent_) {
      this.enqueueOperation_(
          ContentType.AUDIO,
          () => this.abort_(ContentType.AUDIO),
          null);
    }
    await this.enqueueOperation_(
        contentType,
        () => this.setTimestampOffset_(contentType, timestampOffset),
        null);
    if (this.needSplitMuxedContent_) {
      await this.enqueueOperation_(
          ContentType.AUDIO,
          () => this.setTimestampOffset_(ContentType.AUDIO, timestampOffset),
          null);
    }
  }

  /**
   * @param {string=} reason Valid reasons are 'network' and 'decode'.
   * @return {!Promise}
   * @see http://w3c.github.io/media-source/#idl-def-EndOfStreamError
   */
  async endOfStream(reason) {
    await this.enqueueBlockingOperation_(() => {
      // If endOfStream() has already been called on the media source,
      // don't call it again. Also do not call if readyState is
      // 'closed' (not attached to video element) since it is not a
      // valid operation.
      if (this.ended() || this.closed()) {
        return;
      }
      // Tizen won't let us pass undefined, but it will let us omit the
      // argument.
      if (reason) {
        this.mediaSource_.endOfStream(reason);
      } else {
        this.mediaSource_.endOfStream();
      }
    });
  }

  /**
   * @param {number} duration
   * @return {!Promise}
   */
  async setDuration(duration) {
    await this.enqueueBlockingOperation_(() => {
      // https://www.w3.org/TR/media-source-2/#duration-change-algorithm
      // "Duration reductions that would truncate currently buffered media
      // are disallowed.
      // When truncation is necessary, use remove() to reduce the buffered
      // range before updating duration."
      // But in some platforms, truncating the duration causes the
      // buffer range removal algorithm to run which triggers an
      // 'updateend' event to fire.
      // To handle this scenario, we have to insert a dummy operation into
      // the beginning of each queue, which the 'updateend' handler will remove.
      // Using config to disable it by default and enable only
      // on relevant platforms.
      if (this.config_.durationReductionEmitsUpdateEnd &&
                duration < this.mediaSource_.duration) {
        for (const contentType of this.sourceBuffers_.keys()) {
          const dummyOperation = {
            start: () => {},
            p: new shaka.util.PublicPromise(),
            uri: null,
          };
          this.queues_.get(contentType).unshift(dummyOperation);
        }
      }

      this.mediaSource_.duration = duration;
      this.lastDuration_ = duration;
    });
  }

  /**
   * Get the current MediaSource duration.
   *
   * @return {number}
   */
  getDuration() {
    return this.mediaSource_.duration;
  }

  /**
   * Updates the live seekable range.
   *
   * @param {number} startTime
   * @param {number} endTime
   */
  async setLiveSeekableRange(startTime, endTime) {
    if (this.destroyer_.destroyed() || this.video_.error ||
        this.usingRemotePlayback_ || this.reloadingMediaSource_) {
      return;
    }
    goog.asserts.assert('setLiveSeekableRange' in this.mediaSource_,
        'Using setLiveSeekableRange on not supported platform');
    if (this.ended() || this.closed()) {
      return;
    }
    await this.enqueueBlockingOperation_(() => {
      if (this.ended() || this.closed()) {
        return;
      }
      this.mediaSource_.setLiveSeekableRange(startTime, endTime);
    });
  }

  /**
   * Clear the current live seekable range.
   */
  async clearLiveSeekableRange() {
    if (this.destroyer_.destroyed() || this.video_.error ||
        this.usingRemotePlayback_ || this.reloadingMediaSource_) {
      return;
    }
    goog.asserts.assert('clearLiveSeekableRange' in this.mediaSource_,
        'Using clearLiveSeekableRange on not supported platform');
    if (this.ended() || this.closed()) {
      return;
    }
    await this.enqueueBlockingOperation_(() => {
      if (this.ended() || this.closed()) {
        return;
      }
      this.mediaSource_.clearLiveSeekableRange();
    });
  }

  /**
   * Append dependency data.
   * @param {BufferSource} data
   * @param {number} timestampOffset
   * @param {shaka.extern.Stream} stream
   */
  appendDependency(data, timestampOffset, stream) {
    if (this.lcevcDec_) {
      // Append buffers to the LCEVC Dec for parsing and storing
      // of LCEVC data.
      this.lcevcDec_.appendBuffer(data, timestampOffset, stream);
    }
  }

  /**
   * Append data to the SourceBuffer.
   * @param {shaka.util.ManifestParserUtils.ContentType} contentType
   * @param {BufferSource} data
   * @param {number} timestampOffset
   * @param {shaka.extern.Stream} stream
   * @private
   */
  append_(contentType, data, timestampOffset, stream) {
    this.appendDependency(data, timestampOffset, stream);

    // This will trigger an 'updateend' event.
    this.sourceBuffers_.get(contentType).appendBuffer(data);
  }

  /**
   * Remove data from the SourceBuffer.
   * @param {shaka.util.ManifestParserUtils.ContentType} contentType
   * @param {number} startTime relative to the start of the presentation
   * @param {number} endTime relative to the start of the presentation
   * @private
   */
  remove_(contentType, startTime, endTime) {
    if (endTime <= startTime) {
      // Ignore removal of inverted or empty ranges.
      // Fake 'updateend' event to resolve the operation.
      this.onUpdateEnd_(contentType);
      return;
    }

    // This will trigger an 'updateend' event.
    this.sourceBuffers_.get(contentType).remove(startTime, endTime);
  }

  /**
   * Call abort() on the SourceBuffer.
   * This resets MSE's last_decode_timestamp on all track buffers, which should
   * trigger the splicing logic for overlapping segments.
   * @param {shaka.util.ManifestParserUtils.ContentType} contentType
   * @private
   */
  abort_(contentType) {
    const sourceBuffer = this.sourceBuffers_.get(contentType);
    // Save the append window, which is reset on abort().
    const appendWindowStart = sourceBuffer.appendWindowStart;
    const appendWindowEnd = sourceBuffer.appendWindowEnd;

    // This will not trigger an 'updateend' event, since nothing is happening.
    // This is only to reset MSE internals, not to abort an actual operation.
    sourceBuffer.abort();

    // Restore the append window.
    sourceBuffer.appendWindowStart = appendWindowStart;
    sourceBuffer.appendWindowEnd = appendWindowEnd;

    // Fake an 'updateend' event to resolve the operation.
    this.onUpdateEnd_(contentType);
  }

  /**
   * Nudge the playhead to force the media pipeline to be flushed.
   * This seems to be necessary on Chromecast to get new content to replace old
   * content.
   * @param {shaka.util.ManifestParserUtils.ContentType} contentType
   * @private
   */
  flush_(contentType) {
    // Never use flush_ if there's data.  It causes a hiccup in playback.
    goog.asserts.assert(
        this.video_.buffered.length == 0, 'MediaSourceEngine.flush_ should ' +
        'only be used after clearing all data!');

    // Seeking forces the pipeline to be flushed.
    this.video_.currentTime -= 0.001;

    // Fake an 'updateend' event to resolve the operation.
    this.onUpdateEnd_(contentType);
  }

  /**
   * Set the SourceBuffer's timestamp offset.
   * @param {shaka.util.ManifestParserUtils.ContentType} contentType
   * @param {number} timestampOffset
   * @private
   */
  setTimestampOffset_(contentType, timestampOffset) {
    // Work around for
    // https://github.com/shaka-project/shaka-player/issues/1281:
    // TODO(https://bit.ly/2ttKiBU): follow up when this is fixed in Edge
    if (timestampOffset < 0) {
      // Try to prevent rounding errors in Edge from removing the first
      // keyframe.
      timestampOffset += 0.001;
    }


    let shouldChangeTimestampOffset = true;
    if (this.manifestType_ == shaka.media.ManifestParser.HLS) {
      // Avoid changing timestampOffset when the difference is less than 150 ms
      // from the end of the current buffer when using sequenceMode
      const bufferEnd = this.bufferEnd(contentType);
      if (!bufferEnd || Math.abs(bufferEnd - timestampOffset) > 0.15) {
        shouldChangeTimestampOffset = true;
      } else {
        shouldChangeTimestampOffset = false;
      }
    }
    if (shouldChangeTimestampOffset) {
      this.sourceBuffers_.get(contentType).timestampOffset = timestampOffset;
    }

    // Fake an 'updateend' event to resolve the operation.
    this.onUpdateEnd_(contentType);
  }

  /**
   * Set the SourceBuffer's append window end.
   * @param {shaka.util.ManifestParserUtils.ContentType} contentType
   * @param {number} appendWindowStart
   * @param {number} appendWindowEnd
   * @private
   */
  setAppendWindow_(contentType, appendWindowStart, appendWindowEnd) {
    const sourceBuffer = this.sourceBuffers_.get(contentType);
    // You can't set start > end, so first set start to 0, then set the new
    // end, then set the new start.  That way, there are no intermediate
    // states which are invalid.
    sourceBuffer.appendWindowStart = 0;
    sourceBuffer.appendWindowEnd = appendWindowEnd;
    sourceBuffer.appendWindowStart = appendWindowStart;

    // Fake an 'updateend' event to resolve the operation.
    this.onUpdateEnd_(contentType);
  }

  /**
   * @param {shaka.util.ManifestParserUtils.ContentType} contentType
   * @private
   */
  onError_(contentType) {
    const operation = this.queues_.get(contentType)[0];
    goog.asserts.assert(operation, 'Spurious error event!');
    goog.asserts.assert(!this.sourceBuffers_.get(contentType).updating,
        'SourceBuffer should not be updating on error!');
    const code = this.video_.error ? this.video_.error.code : 0;
    operation.p.reject(new shaka.util.Error(
        shaka.util.Error.Severity.CRITICAL,
        shaka.util.Error.Category.MEDIA,
        shaka.util.Error.Code.MEDIA_SOURCE_OPERATION_FAILED,
        code, operation.uri));
    // Do not pop from queue.  An 'updateend' event will fire next, and to
    // avoid synchronizing these two event handlers, we will allow that one to
    // pop from the queue as normal.  Note that because the operation has
    // already been rejected, the call to resolve() in the 'updateend' handler
    // will have no effect.
  }

  /**
   * @param {shaka.util.ManifestParserUtils.ContentType} contentType
   * @private
   */
  onUpdateEnd_(contentType) {
    // If we're reloading or have been destroyed, clear the queue for this
    // content type.
    if (this.reloadingMediaSource_ || this.destroyer_.destroyed()) {
      // Resolve any pending operations in this content type's queue
      const queue = this.queues_.get(contentType);
      if (queue && queue.length) {
        // Resolve the first operation that triggered this updateEnd
        const firstOperation = queue[0];
        if (firstOperation && firstOperation.p) {
          firstOperation.p.resolve();
        }
        // Clear the rest of the queue
        this.queues_.set(contentType, []);
      }
      return;
    }
    const operation = this.queues_.get(contentType)[0];
    goog.asserts.assert(operation, 'Spurious updateend event!');
    if (!operation) {
      return;
    }
    goog.asserts.assert(!this.sourceBuffers_.get(contentType).updating,
        'SourceBuffer should not be updating on updateend!');
    operation.p.resolve();
    this.popFromQueue_(contentType);
  }

  /**
   * Enqueue an operation and start it if appropriate.
   *
   * @param {shaka.util.ManifestParserUtils.ContentType} contentType
   * @param {function()} start
   * @param {?string} uri
   * @return {!Promise}
   * @private
   */
  enqueueOperation_(contentType, start, uri) {
    this.destroyer_.ensureNotDestroyed();
    const operation = {
      start: start,
      p: new shaka.util.PublicPromise(),
      uri,
    };
    this.queues_.get(contentType).push(operation);

    if (this.queues_.get(contentType).length == 1) {
      this.startOperation_(contentType);
    }
    return operation.p;
  }

  /**
   * Enqueue an operation which must block all other operations on all
   * SourceBuffers.
   *
   * @param {function():(Promise|undefined)} run
   * @return {!Promise}
   * @private
   */
  async enqueueBlockingOperation_(run) {
    this.destroyer_.ensureNotDestroyed();

    /** @type {!Array<!shaka.util.PublicPromise>} */
    const allWaiters = [];
    /** @type {!Array<!shaka.util.ManifestParserUtils.ContentType>} */
    const contentTypes = Array.from(this.sourceBuffers_.keys());

    // Enqueue a 'wait' operation onto each queue.
    // This operation signals its readiness when it starts.
    // When all wait operations are ready, the real operation takes place.
    for (const contentType of contentTypes) {
      const ready = new shaka.util.PublicPromise();
      const operation = {
        start: () => ready.resolve(),
        p: ready,
        uri: null,
      };

      const queue = this.queues_.get(contentType);

      queue.push(operation);
      allWaiters.push(ready);

      if (queue.length == 1) {
        operation.start();
      }
    }

    // Return a Promise to the real operation, which waits to begin until
    // there are no other in-progress operations on any SourceBuffers.
    try {
      await Promise.all(allWaiters);
    } catch (error) {
      // One of the waiters failed, which means we've been destroyed.
      goog.asserts.assert(
          this.destroyer_.destroyed(), 'Should be destroyed by now');
      // We haven't popped from the queue.  Canceled waiters have been removed
      // by destroy.  What's left now should just be resolved waiters.  In
      // uncompiled mode, we will maintain good hygiene and make sure the
      // assert at the end of destroy passes.  In compiled mode, the queues
      // are wiped in destroy.
      if (goog.DEBUG) {
        for (const contentType of contentTypes) {
          const queue = this.queues_.get(contentType);
          if (queue.length) {
            goog.asserts.assert(queue.length == 1,
                'Should be at most one item in queue!');
            goog.asserts.assert(allWaiters.includes(queue[0].p),
                'The item in queue should be one of our waiters!');
            queue.shift();
          }
        }
      }
      throw error;
    }

    if (goog.DEBUG) {
      // If we did it correctly, nothing is updating.
      for (const contentType of contentTypes) {
        goog.asserts.assert(
            this.sourceBuffers_.get(contentType).updating == false,
            'SourceBuffers should not be updating after a blocking op!');
      }
    }

    // Run the real operation, which can be asynchronous.
    try {
      await run();
    } catch (exception) {
      throw new shaka.util.Error(
          shaka.util.Error.Severity.CRITICAL,
          shaka.util.Error.Category.MEDIA,
          shaka.util.Error.Code.MEDIA_SOURCE_OPERATION_THREW,
          exception,
          this.video_.error || 'No error in the media element',
          null);
    } finally {
      // Unblock the queues.
      for (const contentType of contentTypes) {
        this.popFromQueue_(contentType);
      }
    }
  }

  /**
   * Pop from the front of the queue and start a new operation.
   * @param {shaka.util.ManifestParserUtils.ContentType} contentType
   * @private
   */
  popFromQueue_(contentType) {
    goog.asserts.assert(this.queues_.has(contentType), 'Queue should exist');
    // Remove the in-progress operation, which is now complete.
    this.queues_.get(contentType).shift();
    this.startOperation_(contentType);
  }

  /**
   * Starts the next operation in the queue.
   * @param {shaka.util.ManifestParserUtils.ContentType} contentType
   * @private
   */
  startOperation_(contentType) {
    // Retrieve the next operation, if any, from the queue and start it.
    const next = this.queues_.get(contentType)[0];
    if (next) {
      try {
        next.start();
      } catch (exception) {
        if (exception.name == 'QuotaExceededError') {
          next.p.reject(new shaka.util.Error(
              shaka.util.Error.Severity.CRITICAL,
              shaka.util.Error.Category.MEDIA,
              shaka.util.Error.Code.QUOTA_EXCEEDED_ERROR,
              contentType));
        } else if (!this.isStreamingAllowed()) {
          next.p.reject(new shaka.util.Error(
              shaka.util.Error.Severity.CRITICAL,
              shaka.util.Error.Category.MEDIA,
              shaka.util.Error.Code.STREAMING_NOT_ALLOWED,
              contentType));
        } else {
          next.p.reject(new shaka.util.Error(
              shaka.util.Error.Severity.CRITICAL,
              shaka.util.Error.Category.MEDIA,
              shaka.util.Error.Code.MEDIA_SOURCE_OPERATION_THREW,
              exception,
              this.video_.error || 'No error in the media element',
              next.uri));
        }
        this.popFromQueue_(contentType);
      }
    }
  }

  /**
   * @return {!shaka.extern.TextDisplayer}
   */
  getTextDisplayer() {
    goog.asserts.assert(
        this.textDisplayer_,
        'TextDisplayer should only be null when this is destroyed');

    return this.textDisplayer_;
  }

  /**
   * @param {!shaka.extern.TextDisplayer} textDisplayer
   */
  setTextDisplayer(textDisplayer) {
    this.textDisplayer_ = textDisplayer;
    if (this.textEngine_) {
      this.textEngine_.setDisplayer(textDisplayer);
    }
  }

  /**
   * @param {boolean} segmentRelativeVttTiming
   */
  setSegmentRelativeVttTiming(segmentRelativeVttTiming) {
    this.segmentRelativeVttTiming_ = segmentRelativeVttTiming;
  }

  /**
   * Apply platform-specific transformations to this segment to work around
   * issues in the platform.
   *
   * @param {shaka.extern.Stream} stream
   * @param {!BufferSource} segment
   * @param {?shaka.media.SegmentReference} reference
   * @param {shaka.util.ManifestParserUtils.ContentType} contentType
   * @return {!BufferSource}
   * @private
   */
  workAroundBrokenPlatforms_(stream, segment, reference, contentType) {
<<<<<<< HEAD
=======
    const ContentType = shaka.util.ManifestParserUtils.ContentType;
    const Platform = shaka.util.Platform;

>>>>>>> 892be537
    const isMp4 = shaka.util.MimeUtils.getContainerType(
        this.sourceBufferTypes_.get(contentType)) == 'mp4';
    if (!isMp4) {
      return segment;
    }

    const isInitSegment = reference === null;
    const encryptionExpected = this.expectedEncryption_.get(contentType);
    const keySystem = this.playerInterface_.getKeySystem();
    let isEncrypted = false;
    if (reference && reference.initSegmentReference) {
      isEncrypted = reference.initSegmentReference.encrypted;
    }
    const uri = reference ? reference.getUris()[0] : null;
    const device = shaka.device.DeviceFactory.getDevice();

    if (this.config_.correctEc3Enca &&
      isInitSegment &&
      contentType === ContentType.AUDIO) {
      segment = shaka.media.ContentWorkarounds.correctEnca(segment);
    }

    // If:
    //   1. the configuration tells to insert fake encryption,
    //   2. and this is an init segment or media segment,
    //   3. and encryption is expected,
    //   4. and the platform requires encryption in all init or media segments
    //      of current content type,
    // then insert fake encryption metadata for init segments that lack it.
    // The MP4 requirement is because we can currently only do this
    // transformation on MP4 containers.
    // See: https://github.com/shaka-project/shaka-player/issues/2759
    if (this.config_.insertFakeEncryptionInInit && encryptionExpected &&
        device.requiresEncryptionInfoInAllInitSegments(keySystem,
            contentType)) {
      if (isInitSegment) {
        shaka.log.debug('Forcing fake encryption information in init segment.');
        segment =
            shaka.media.ContentWorkarounds.fakeEncryption(stream, segment, uri);
      } else if (!isEncrypted && device.requiresTfhdFix(contentType)) {
        shaka.log.debug(
            'Forcing fake encryption information in media segment.');
        segment = shaka.media.ContentWorkarounds.fakeMediaEncryption(segment);
      }
    }

    if (isInitSegment && device.requiresEC3InitSegments()) {
      shaka.log.debug('Forcing fake EC-3 information in init segment.');
      segment = shaka.media.ContentWorkarounds.fakeEC3(segment);
    }

    return segment;
  }

  /**
   * Prepare the SourceBuffer to parse a potentially new type or codec.
   *
   * @param {shaka.util.ManifestParserUtils.ContentType} contentType
   * @param {string} mimeType
   * @param {?shaka.extern.Transmuxer} transmuxer
   * @private
   */
  change_(contentType, mimeType, transmuxer) {
    const ContentType = shaka.util.ManifestParserUtils.ContentType;
    if (contentType === ContentType.TEXT) {
      shaka.log.debug(`Change not supported for ${contentType}`);
      return;
    }
    const sourceBuffer = this.sourceBufferTypes_.get(contentType);
    shaka.log.debug(
        `Change Type: ${sourceBuffer} -> ${mimeType}`);
    if (shaka.media.Capabilities.isChangeTypeSupported()) {
      if (this.transmuxers_.has(contentType)) {
        this.transmuxers_.get(contentType).destroy();
        this.transmuxers_.delete(contentType);
      }
      if (transmuxer) {
        this.transmuxers_.set(contentType, transmuxer);
      }
      const type = this.addExtraFeaturesToMimeType_(mimeType);
      this.sourceBuffers_.get(contentType).changeType(type);
      this.sourceBufferTypes_.set(contentType, mimeType);
    } else {
      shaka.log.debug('Change Type not supported');
    }

    // Fake an 'updateend' event to resolve the operation.
    this.onUpdateEnd_(contentType);
  }

  /**
   * Enqueue an operation to prepare the SourceBuffer to parse a potentially new
   * type or codec.
   *
   * @param {shaka.util.ManifestParserUtils.ContentType} contentType
   * @param {string} mimeType
   * @param {?shaka.extern.Transmuxer} transmuxer
   * @return {!Promise}
   */
  changeType(contentType, mimeType, transmuxer) {
    return this.enqueueOperation_(
        contentType,
        () => this.change_(contentType, mimeType, transmuxer),
        null);
  }

  /**
   * Resets the MediaSource and re-adds source buffers due to codec mismatch
   *
   * @param {!Map<shaka.util.ManifestParserUtils.ContentType,
   *               shaka.extern.Stream>} streamsByType
   * @private
   */
  async reset_(streamsByType) {
    if (this.reloadingMediaSource_) {
      return;
    }
    const ContentType = shaka.util.ManifestParserUtils.ContentType;
    this.reloadingMediaSource_ = true;
    this.needSplitMuxedContent_ = false;
    const currentTime = this.video_.currentTime;

    // When codec switching if the user is currently paused we don't want
    // to trigger a play when switching codec.
    // Playing can also end up in a paused state after a codec switch
    // so we need to remember the current states.
    const previousAutoPlayState = this.video_.autoplay;
    if (!this.video_.paused) {
      this.playAfterReset_ = true;
    }
    if (this.playbackHasBegun_) {
      // Only set autoplay to false if the video playback has already begun.
      // When a codec switch happens before playback has begun this can cause
      // autoplay not to work as expected.
      this.video_.autoplay = false;
    }

    try {
      this.eventManager_.removeAll();

      for (const transmuxer of this.transmuxers_.values()) {
        transmuxer.destroy();
      }
      for (const sourceBuffer of this.sourceBuffers_.values()) {
        try {
          this.mediaSource_.removeSourceBuffer(sourceBuffer);
        } catch (e) {
          shaka.log.debug('Exception on removeSourceBuffer', e);
        }
      }
      this.transmuxers_.clear();
      this.sourceBuffers_.clear();

      const previousDuration = this.mediaSource_.duration;
      this.mediaSourceOpen_ = new shaka.util.PublicPromise();
      this.mediaSource_ = this.createMediaSource(this.mediaSourceOpen_);
      await this.mediaSourceOpen_;
      if (!isNaN(previousDuration) && previousDuration) {
        this.mediaSource_.duration = previousDuration;
      } else if (!isNaN(this.lastDuration_) && this.lastDuration_) {
        this.mediaSource_.duration = this.lastDuration_;
      }

      const sourceBufferAdded = new shaka.util.PublicPromise();
      const sourceBuffers =
        /** @type {EventTarget} */(this.mediaSource_.sourceBuffers);

      const totalOfBuffers = streamsByType.size;
      let numberOfSourceBufferAdded = 0;
      const onSourceBufferAdded = () => {
        numberOfSourceBufferAdded++;
        if (numberOfSourceBufferAdded === totalOfBuffers) {
          sourceBufferAdded.resolve();
          this.eventManager_.unlisten(sourceBuffers, 'addsourcebuffer',
              onSourceBufferAdded);
        }
      };

      this.eventManager_.listen(sourceBuffers, 'addsourcebuffer',
          onSourceBufferAdded);

      for (const contentType of streamsByType.keys()) {
        const stream = streamsByType.get(contentType);
        // eslint-disable-next-line no-await-in-loop
        await this.initSourceBuffer_(contentType, stream, stream.codecs);
      }
      const audio = streamsByType.get(ContentType.AUDIO);
      if (audio && audio.isAudioMuxedInVideo) {
        this.needSplitMuxedContent_ = true;
      }
      if (this.needSplitMuxedContent_ && !this.queues_.has(ContentType.AUDIO)) {
        this.queues_.set(ContentType.AUDIO, []);
      }

      // Fake a seek to catchup the playhead.
      this.video_.currentTime = currentTime;

      await sourceBufferAdded;
    } finally {
      this.reloadingMediaSource_ = false;

      this.destroyer_.ensureNotDestroyed();

      this.eventManager_.listenOnce(this.video_, 'canplaythrough', () => {
        // Don't use ensureNotDestroyed() from this event listener, because
        // that results in an uncaught exception.  Instead, just check the
        // flag.
        if (this.destroyer_.destroyed()) {
          return;
        }

        this.video_.autoplay = previousAutoPlayState;
        if (this.playAfterReset_) {
          this.playAfterReset_ = false;
          this.video_.play();
        }
      });
    }
  }

  /**
   * Resets the Media Source
   * @param {!Map<shaka.util.ManifestParserUtils.ContentType,
   *               shaka.extern.Stream>} streamsByType
   * @return {!Promise}
   */
  reset(streamsByType) {
    return this.enqueueBlockingOperation_(
        () => this.reset_(streamsByType));
  }

  /**
   * @param {shaka.util.ManifestParserUtils.ContentType} contentType
   * @param {string} mimeType
   * @param {string} codecs
   * @return {{transmuxer: ?shaka.extern.Transmuxer,
   *          transmuxerMuxed: boolean, basicType: string, codec: string,
   *          mimeType: string}}
   * @private
   */
  getRealInfo_(contentType, mimeType, codecs) {
    const ContentType = shaka.util.ManifestParserUtils.ContentType;
    const MimeUtils = shaka.util.MimeUtils;
    /** @type {?shaka.extern.Transmuxer} */
    let transmuxer;
    let transmuxerMuxed = false;
    const audioCodec = shaka.util.ManifestParserUtils.guessCodecsSafe(
        ContentType.AUDIO, (codecs || '').split(','));
    const videoCodec = shaka.util.ManifestParserUtils.guessCodecsSafe(
        ContentType.VIDEO, (codecs || '').split(','));
    let codec = videoCodec;
    if (contentType == ContentType.AUDIO) {
      codec = audioCodec;
    }
    if (!codec) {
      codec = codecs;
    }
    let newMimeType = shaka.util.MimeUtils.getFullType(mimeType, codec);
    let needTransmux = this.config_.forceTransmux;
    if (!shaka.media.Capabilities.isTypeSupported(newMimeType) ||
        (!this.sequenceMode_ &&
        shaka.util.MimeUtils.RAW_FORMATS.includes(newMimeType))) {
      needTransmux = true;
    }
    const TransmuxerEngine = shaka.transmuxer.TransmuxerEngine;
    if (needTransmux) {
      const newMimeTypeWithAllCodecs =
          shaka.util.MimeUtils.getFullTypeWithAllCodecs(mimeType, codec);
      const transmuxerPlugin =
          TransmuxerEngine.findTransmuxer(newMimeTypeWithAllCodecs);
      if (transmuxerPlugin) {
        transmuxer = transmuxerPlugin();
        if (audioCodec && videoCodec) {
          transmuxerMuxed = true;
        }
        newMimeType =
            transmuxer.convertCodecs(contentType, newMimeTypeWithAllCodecs);
      }
    }

    const newCodec = MimeUtils.getNormalizedCodec(
        MimeUtils.getCodecs(newMimeType));
    const newBasicType = MimeUtils.getBasicType(newMimeType);
    return {
      transmuxer,
      transmuxerMuxed,
      basicType: newBasicType,
      codec: newCodec,
      mimeType: newMimeType,
    };
  }

  /**
   * Codec switch if necessary, this will not resolve until the codec
   * switch is over.
   * @param {shaka.util.ManifestParserUtils.ContentType} contentType
   * @param {string} mimeType
   * @param {string} codecs
   * @param {!Map<shaka.util.ManifestParserUtils.ContentType,
   *               shaka.extern.Stream>} streamsByType
   * @return {!Promise<boolean>} true if there was a codec switch,
   *                              false otherwise.
   * @private
   */
  async codecSwitchIfNecessary_(contentType, mimeType, codecs, streamsByType) {
    const ContentType = shaka.util.ManifestParserUtils.ContentType;
    if (contentType == ContentType.TEXT) {
      return false;
    }
    const MimeUtils = shaka.util.MimeUtils;
    const currentCodec = MimeUtils.getNormalizedCodec(
        MimeUtils.getCodecs(this.sourceBufferTypes_.get(contentType)));
    const currentBasicType = MimeUtils.getBasicType(
        this.sourceBufferTypes_.get(contentType));

    const realInfo = this.getRealInfo_(contentType, mimeType, codecs);
    const transmuxer = realInfo.transmuxer;
    const transmuxerMuxed = realInfo.transmuxerMuxed;
    const newBasicType = realInfo.basicType;
    const newCodec = realInfo.codec;
    const newMimeType = realInfo.mimeType;

    let muxedContentCheck = true;
    if (transmuxerMuxed &&
        this.sourceBufferTypes_.has(ContentType.AUDIO)) {
      const muxedRealInfo =
          this.getRealInfo_(ContentType.AUDIO, mimeType, codecs);
      const muxedCurrentCodec = MimeUtils.getNormalizedCodec(
          MimeUtils.getCodecs(this.sourceBufferTypes_.get(ContentType.AUDIO)));
      const muxedCurrentBasicType = MimeUtils.getBasicType(
          this.sourceBufferTypes_.get(ContentType.AUDIO));
      muxedContentCheck = muxedCurrentCodec == muxedRealInfo.codec &&
        muxedCurrentBasicType == muxedRealInfo.basicType;
      if (muxedRealInfo.transmuxer) {
        muxedRealInfo.transmuxer.destroy();
      }
    }

    // Current/new codecs base and basic type match then no need to switch
    if (currentCodec === newCodec && currentBasicType === newBasicType &&
        muxedContentCheck) {
      if (this.transmuxers_.has(contentType) && !transmuxer) {
        this.transmuxers_.get(contentType).destroy();
        this.transmuxers_.delete(contentType);
      } else if (!this.transmuxers_.has(contentType) && transmuxer) {
        this.transmuxers_.set(contentType, transmuxer);
      } else if (transmuxer) {
        // Compare if the transmuxer is different
        if (this.transmuxers_.has(contentType) &&
            this.transmuxers_.get(contentType).transmux !=
              transmuxer.transmux) {
          this.transmuxers_.get(contentType).destroy();
          this.transmuxers_.delete(contentType);
          this.transmuxers_.set(contentType, transmuxer);
        } else {
          transmuxer.destroy();
        }
      }
      return false;
    }

    let allowChangeType = true;
    if (this.needSplitMuxedContent_ || (transmuxerMuxed &&
        transmuxer && !this.transmuxers_.has(contentType))) {
      allowChangeType = false;
    }

    if (allowChangeType && this.config_.codecSwitchingStrategy ===
        shaka.config.CodecSwitchingStrategy.SMOOTH &&
          shaka.media.Capabilities.isChangeTypeSupported()) {
      await this.changeType(contentType, newMimeType, transmuxer);
    } else {
      if (transmuxer) {
        transmuxer.destroy();
      }
      await this.reset(streamsByType);
    }
    return true;
  }

  /**
   * Returns true if it's necessary codec switch to load the new stream.
   *
   * @param {shaka.util.ManifestParserUtils.ContentType} contentType
   * @param {string} refMimeType
   * @param {string} refCodecs
   * @return {boolean}
   * @private
   */
  isCodecSwitchNecessary_(contentType, refMimeType, refCodecs) {
    if (contentType == shaka.util.ManifestParserUtils.ContentType.TEXT) {
      return false;
    }
    const MimeUtils = shaka.util.MimeUtils;
    const currentCodec = MimeUtils.getNormalizedCodec(
        MimeUtils.getCodecs(this.sourceBufferTypes_.get(contentType)));
    const currentBasicType = MimeUtils.getBasicType(
        this.sourceBufferTypes_.get(contentType));

    let newMimeType = shaka.util.MimeUtils.getFullType(refMimeType, refCodecs);
    let needTransmux = this.config_.forceTransmux;
    if (!shaka.media.Capabilities.isTypeSupported(newMimeType) ||
        (!this.sequenceMode_ &&
        shaka.util.MimeUtils.RAW_FORMATS.includes(newMimeType))) {
      needTransmux = true;
    }
    const newMimeTypeWithAllCodecs =
        shaka.util.MimeUtils.getFullTypeWithAllCodecs(
            refMimeType, refCodecs);
    const TransmuxerEngine = shaka.transmuxer.TransmuxerEngine;
    if (needTransmux) {
      const transmuxerPlugin =
          TransmuxerEngine.findTransmuxer(newMimeTypeWithAllCodecs);
      if (transmuxerPlugin) {
        const transmuxer = transmuxerPlugin();
        newMimeType =
            transmuxer.convertCodecs(contentType, newMimeTypeWithAllCodecs);
        transmuxer.destroy();
      }
    }

    const newCodec = MimeUtils.getNormalizedCodec(
        MimeUtils.getCodecs(newMimeType));
    const newBasicType = MimeUtils.getBasicType(newMimeType);

    return currentCodec !== newCodec || currentBasicType !== newBasicType;
  }

  /**
   * Returns true if it's necessary reset the media source to load the
   * new stream.
   *
   * @param {shaka.util.ManifestParserUtils.ContentType} contentType
   * @param {string} mimeType
   * @param {string} codecs
   * @return {boolean}
   */
  isResetMediaSourceNecessary(contentType, mimeType, codecs) {
    if (!this.isCodecSwitchNecessary_(contentType, mimeType, codecs)) {
      return false;
    }

    return this.config_.codecSwitchingStrategy !==
        shaka.config.CodecSwitchingStrategy.SMOOTH ||
        !shaka.media.Capabilities.isChangeTypeSupported() ||
        this.needSplitMuxedContent_;
  }

  /**
   * Update LCEVC Decoder object when ready for LCEVC Decode.
   * @param {?shaka.lcevc.Dec} lcevcDec
   */
  updateLcevcDec(lcevcDec) {
    this.lcevcDec_ = lcevcDec;
  }

  /**
   * @param {string} mimeType
   * @return {string}
   * @private
   */
  addExtraFeaturesToMimeType_(mimeType) {
    const extraFeatures = this.config_.addExtraFeaturesToSourceBuffer(mimeType);
    const extendedType = mimeType + extraFeatures;
    shaka.log.debug('Using full mime type', extendedType);

    return extendedType;
  }
};


/**
 * Internal reference to window.URL.createObjectURL function to avoid
 * compatibility issues with other libraries and frameworks such as React
 * Native. For use in unit tests only, not meant for external use.
 *
 * @type {function(?):string}
 */
shaka.media.MediaSourceEngine.createObjectURL = window.URL.createObjectURL;


/**
 * @typedef {{
 *   start: function(),
 *   p: !shaka.util.PublicPromise,
 *   uri: ?string
 * }}
 *
 * @summary An operation in queue.
 * @property {function()} start
 *   The function which starts the operation.
 * @property {!shaka.util.PublicPromise} p
 *   The PublicPromise which is associated with this operation.
 * @property {?string} uri
 *   A segment URI (if any) associated with this operation.
 */
shaka.media.MediaSourceEngine.Operation;


/**
 * @enum {string}
 * @private
 */
shaka.media.MediaSourceEngine.SourceBufferMode_ = {
  SEQUENCE: 'sequence',
  SEGMENTS: 'segments',
};


/**
 * @typedef {{
 *   getKeySystem: function():?string,
 *   onMetadata: function(!Array<shaka.extern.ID3Metadata>, number, ?number),
 *   onEmsg: function(!shaka.extern.EmsgInfo),
 *   onEvent: function(!Event),
 *   onManifestUpdate: function()
 * }}
 *
 * @summary Player interface
 * @property {function():?string} getKeySystem
 *   Gets currently used key system or null if not used.
 * @property {function(
 *     !Array<shaka.extern.ID3Metadata>, number, ?number)} onMetadata
 *   Callback to use when metadata arrives.
 * @property {function(!shaka.extern.EmsgInfo)} onEmsg
 *   Callback to use when EMSG arrives.
 * @property {function(!Event)} onEvent
 *   Called when an event occurs that should be sent to the app.
 * @property {function()} onManifestUpdate
 *   Called when an embedded 'emsg' box should trigger a manifest update.
 */
shaka.media.MediaSourceEngine.PlayerInterface;<|MERGE_RESOLUTION|>--- conflicted
+++ resolved
@@ -2179,12 +2179,8 @@
    * @private
    */
   workAroundBrokenPlatforms_(stream, segment, reference, contentType) {
-<<<<<<< HEAD
-=======
     const ContentType = shaka.util.ManifestParserUtils.ContentType;
-    const Platform = shaka.util.Platform;
-
->>>>>>> 892be537
+
     const isMp4 = shaka.util.MimeUtils.getContainerType(
         this.sourceBufferTypes_.get(contentType)) == 'mp4';
     if (!isMp4) {
